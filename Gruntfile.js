--- conflicted
+++ resolved
@@ -1,56 +1,6 @@
 /*global module:false*/
 module.exports = function(grunt) {
-<<<<<<< HEAD
-    var sourceFiles = [
-        'src/core.js',
-        'src/system/device.js',
-        'src/system/timer.js',
-        'src/system/pooling.js',
-        'src/math/vector.js',
-        'src/shapes/rectangle.js',
-        'src/shapes/circle.js',
-        'src/shapes/poly.js',
-        'src/math/matrix.js',
-        'src/debug/debug.js',
-        'src/renderable/base.js',
-        'src/renderable/sprite.js',
-        'src/renderable/textureatlas.js',
-        'src/renderable/camera.js',
-        'src/renderable/GUI.js',
-        'src/renderable/container.js',
-        'src/entity/entity.js',
-        'src/state/state.js',
-        'src/loader/loadingscreen.js',
-        'src/loader/loader.js',
-        'src/font/font.js',
-        'src/audio/audio.js',
-        'src/video/video.js',
-        'src/input/input.js',
-        'src/utils/utils.js',
-        'src/utils/color.js',
-        'src/system/save.js',
-        'src/level/TMXConstants.js',
-        'src/level/TMXUtils.js',
-        'src/level/TMXObjectGroup.js',
-        'src/level/TMXTileset.js',
-        'src/level/TMXRenderer.js',
-        'src/level/TMXLayer.js',
-        'src/level/TMXTiledMap.js',
-        'src/level/TMXMapReader.js',
-        'src/level/LevelDirector.js',
-        'src/vendors/tween.js',
-        'src/vendors/minpubsub.src.js',
-        'src/vendors/howler.js',
-        'src/plugin/plugin.js',
-        'src/entity/draggable.js',
-        'src/entity/droptarget.js',
-        'src/particles/emitter.js',
-        'src/particles/particlecontainer.js',
-        'src/particles/particle.js'
-    ];
-=======
     var sourceFiles = grunt.file.readJSON('sourceFiles.json');
->>>>>>> 343bdf46
 
     // Project configuration.
     grunt.initConfig({
