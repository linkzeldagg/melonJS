--- conflicted
+++ resolved
@@ -43,14 +43,9 @@
         'src/plugin/plugin.js',
         'src/entity/draggable.js',
         'src/entity/droptarget.js',
-<<<<<<< HEAD
-	'src/particles/emitter.js',
-	'src/particles/particlecontainer.js',
-	'src/particles/particle.js'
-=======
         'src/particles/emitter.js',
+        'src/particles/particlecontainer.js',
         'src/particles/particle.js'
->>>>>>> 7a94c258
     ];
 
     // Project configuration.
