Version History
---------------
<<<<<<< HEAD
1.1.0
* Core : Reorganized source code for all basic object definition/augmentation
* Core : New CI and unit testing frameworks
* Core : New object inheritance mechanism
* Entity : Disable falling flag when gravity is disabled
* Entity : Fix an exception in ObjectEntity.checkCollision()
=======
1.0.1
* Entity : Disable falling flag when gravity is disabled
* Entity : Fix an exception in ObjectEntity.checkCollision()
* Entity : Fixed a regression on breakable tiles
* Entity : Use width and heigth by default if spritewidth and spriteheight are not defined
* Entity : Throw an exception if mandatory fields width and height are not defined 
* Entity : Fixed an exception in ObjectEntity.flipX/Y()
* ObjectContainer : Use cyclic zIndex by default instead of Infinity
* Audio : Sync'ed with last Howler version (as now officially and properly support CocoonJS)
* Audio : melonJS now throws an exception when attemption to load audio assets before audio is initialized
* TMX : Fixed a potential issue with ImageLayer when ratio is set to 0 in Tiled
* Font : fixed opacity property usage for me.BitmapFont object.
* Renderable : added a tap and hold feature to the me.GUI_Object object (juhanapaavola)
>>>>>>> c9dc8fd5

1.0.0
* Core : now pass the elapsed time as a parameter when calling any object update function
* Core : cleaned-up/renamed conflicting set function in shape and font objects
* Core : added new shapes objects (Ellipse, Polygon) on top of the existing Rectangle one
* Core : added a mixing property to object (insidiator)
* Core : deprecated object manipulation (add, remove) have been removed from me.game
* Core : renamed the `me.entityPool` API to `me.pool` and related functions (see documentation & upgrade guide)
* Entity : deprecated helper function (doJump, doWalk) have been removed
* ObjectContainer : renamed getEntityByProp to getChildByProp
* ObjectContainer : getChildByProp now returns all matching object type and not only "entities"
* Camera : camera bounds are now defined as a rectangle and not only in width and height
* Loader : added resource information to loader progress event (warpten)
* Loader : added loading of TMX data from javascript (json) objects (paulmedwal)
* Color : melonJS now defines a new me.Color class for advanced color manipulation
* Particles : added basic Particle System, with emitters and particles (ciangames/insidiator)
* Particles : added a particle emmiter editor, see the example folder (insidiator)
* Device : added full cross-browser support for the Fullscreen API (see me.device)
* Device : added support for the vibration API (me.device.vibrate)
* Device : renamed the me.save.delete function to me.save.removed (delete is a reserved keyword)
* Device : added support for the visibilitychange API (pause/stop state on window show/hidden status)
* Audio : modernised (and also mobile compatible) web audio API based on the awesome Howler library 
* Input : added the possibility to disable globally or per key the default browser action
* Input : automatically enable keyboard even on desktop type devices
* Input : the registerPointerEvent functio now only accepts the standardized Pointer Event names.
* TMX : added proper support for all shape type (collision is still however resolved using AABB detection)
* TMX : XML TMX map are now converted to a JXON object on-the-fly, allowing to remove duplicated parsing code
* TMX : added the Tiled "type" property to TMXObject
* TMX : melonJS will now respect the object size as defined in Tiled when parsing/creating related object in the game world
* Timer : added a setTimeout and setIntveral function obeying the engine pause state
* Tween : Fixed tweens to properly maintain time state when paused
* Renderable : `collisionBox` has been replaced by a more cleaner implementation (see `getShape`/`addShape`/`getBounds`)
* Renderable : the flicker function now takes the global flickering duration in ms (as opposed in frame count)
* Renderable : removed the visible property

0.9.11
* Documentation : Numerous fixes and improvements
* General : Fix initial loading for me.save, and update documentation
* General : Fix detection of localStorage on some phones (agmcleod)
* General : Fix uncaught exception when objects without a position vector are added to a container
* Input : Fully support event-driven key input with me.event.KEYDOWN and me.event.KEYUP
* Input : Multiple keys bound to the same action will no longer cancel each other
* Input : Fixed pointerEvent support on IE11
* ObjectContainer : fixed rendering of nested containers (again) - Thanks to Peter Hull
* ObjectContainer : fixed getEntityByProp with nested containers
* Animation : (quick) fixed hWidth and hHeight not being updated when the frame size is different
* Core : better support object reset through a onResetEvent function when using object pooling
* Tween : updated the me.Tween object to be usable with the object pooling mechanism
* Font : added a trimRight polyfill to the String class to help fixing multi-line ASCII rendering
* Font : added a drawStroke function
* Font : fixed a bug that broke some CSS font-family names, like `monospace` and `"Trebuchet MS"`

0.9.10
* Core : fixed object `visible` flag not being set based on their parent group visible status
* Core : fixed both `pauseOnBlur` and `StopOnBlur` being enabled by default
* TMX : fixed the imageLayer reset bug (when unsubscribing the viewport change event)
* TMX : fixed an undefined tileset issue when adding a new Tile through the `setTile` function
* documentation : fixed the parameter value of the hasChild function
* Renderable : moved the opacity related getter/setter function into the Renderable class
* Renderable : fixed group opacity setting fully overwritting renderable opacity settings
* ScreenObject : fixed cases where ScreenObjects may not be considered in the viewport
* ObjectContainer : fixed rendering of nested containers

0.9.9
* General : added proper support for a jslint task and cleaned source code accordingly (nvlbg)
* General : added a renderable container object (me.ObjectContainer) and reorganise `me.game` accordingly
* General : added `me.game.world` as a reference to the game world root object container.
* General : added a new me.save class to manage localStorage, and moved (deprecated) the old me.stat to the plugin repository
* Core : improved game pause management (by swmuron)
* Core : added a `me.device` object containing device specific capabilities and events (agmcleod)
* Core : moved all device read-only flags to the new me.device object
* Core : fixed Opera Mobile detection when sniffing user agent
* Core : improved orientation change detection, added me.device.orientation and a specific minpubsub channel
* Core : Moved debug flags to the debugPanel plugin
* Input : fixed accelerometer event registration when supported
* Input : added support for windows 8 accelerometer (Halfman)
* Input : Improved mouse wheel event support to be compatible with all recent browsers
* Input : added support for the touchCancel and mousecancel events
* Input : Added TAB key definition to key bindings (agmcleod)
* Loader : refreshed the loader a bit, and added the new logo
* Loader : Fixed binary loader (agmcleod)
* Video : added support for CocoonJS 1.4 ('antialias' parameter and the new `dispose` function)
* Video : added proper support for video scaling on High-DPI devices (no longer requires the JS hack in the index HTML file)
* Video : Fix `me.sys.scalingInterpolation` when display is resized.
* TMX : fixed default group opacity value not being applied to child objects.
* TMX : optimized tile rendering, by using a tileset reference in Tile object
* TMX : added preliminary support for non rectangular shapes in Tiled (although currently converted to me.Rect)
* TMX : Fixed multiple image backgrounds with `ratio` properties that are different values
* TMX : fixed me.ImageLayer drawing being delayed by one frame
* Font : Font objects now properly extend me.Renderable
* GUI : `HUD` objects have been completely replaced by me.ObjectContainer; See Platformer example for new HUD implementation pattern.
* Animation : the `animationspeed` property, now defines the delay between frames in terms of milliseconds (as opposed to framecount)
* Animation : Allow animation callback to prevent resetting to first frame by returning `false` *really fixed this time*
* Shapes : New shapes added for future expansion: me.Ellipse, me.PolyShape
* Shapes : `me.Rect.getRect()` renamed `getBounds()`
* Tween : the tween implementation has been updated to the last official r11 version.
* Camera : renamed the mislabeled worldToScreen and ScreenToWorld, and fixed a bug in one of the function.

0.9.8
* Renderable : added ShoeBox Packed Texture Support (see `me.TextureAtlas`)
* Loader : the `tps` data type has been changed to a more generic `json` data type (agmcleaod)
* Input : added MSPointer support (Halfman)
* Input : normalized API and management of input event and enabled multi-touch for PointerEvent 
* Input : added throttling support for `****move` events
* Core : main loop now uses requestAnimationFrame by default with a fallback to setTimeout
* Video : added the possibility to specify a maximum size when enabling video scaling
* Video : automatically limit the maximum size if the corresponding CSS properties are set
* TMX : added the possibility to specify different axis value for the scrolling ratio
* Font : fixed drawing characters with charCode smaller than the firstChar value.
* Renderable : Allow animation callback to prevent resetting to first frame by returning `false
* Core : added "Mobile" to `me.sys.isMobile` UA sniffer (fix Firefox OS detection)

0.9.7
* General : melonJS now uses Grunt, the task manager, for the build system
* General : game objects will not update unless inside the viewport or `obj.alwaysUpdate` flag is enabled
* Audio : preliminary audio support for mobile devices (iOS6 for now)
* Core : added a `me.sys.isMobile` flag to detect running on a mobile device
* Core : now using `screencanvas` extension for CocoonJS
* Core : fixed `me.game.remove()` destroying the object too early
* Entity : ObjectEntity is now composed with a `renderable` component (does not anymore inherit from AnimationSheet)
* Entity : Renderable default position is now set based on the me.ObjectEntity default anchor point.
* Entity : Fixed ladder collision detection/management
* Examples : new collision_test example (see ticket #103)
* Examples : new font_test example
* Font : changed default alignement to `left`/`top`
* Font : added multiline support for `me.Font` and `me.BitmapFont`
* Geometry : most `me.Vector2d` methods return a reference to `this`, to allow method chaining
* Input : added a `me.input.unlockKey()` function that allows to manually unlock key (DblK)
* Loader : fixed loader when repeatedly calling the preloader
* Renderable : new base class for any objects that needs to draw (Sprite, ImageLayer, GUI, etc...)
* Renderable : added TexturePacker Support (see `me.TextureAtlas`)
* TMX : fixed `me.ImageLayer.ratio` on Firefox & Opera
* TMX : allows changing the imageLayer default origin using the imageLayer anchorPoint
* TMX : added a new `me.game.getEntityByProp()` function (DblK)
* TMX : added JSON map parsing support
* TMX : small optimization for isometric rendering (`pixelToTileCoords()` function)
* TMX : fixed access to inherited properties
* TMX : added an entry point for a potential gzip/zlib TMX deccompression plugin
* TMX : fixed object positioning on isometric maps (andyveliz)
* TMX : property value convention for automatically JSON-decoding; prefix with `json:`
* Video : fixed `viewport.shake()`
* Video : optimized framerate on cocoonJS platforms by using the 'screencanvas' extension
* Video : disable video scaling interpolation by default

0.9.6
* General : fix compatibility issue with previous iOS(5.x) and Android version
* Core : Workaround for useNativeFrame when cancelAnimationRequest is not supported 
* Audio : added volume and mute control settings
* Audio : added the possibility to stream audio elements
* TMX : code optimization to lower memory usage
* TMX : fixed layer scrolling when using pre-rendering
* Loader : fixed `me.loader.load` not adding TMX into the `me.levelDirector`

0.9.5
* Audio : added mp4/aac pre-loading support
* Audio : added codec selection based on audio support level 
* Core : fixed requestAnimationFrame
* Core : added an official plugin API
* Core : fixed a object removing and sorting lock issue
* Core : added a 'floating' property for renderables
* Core : added Object Pooling support
* Core : fixed the `me.game.getEntityByName` function when using camelcase names
* Debug : added a simple debug panel plugin
* Font : fixed font name starting with a decimal value
* Font : added changes to allow specifying a flat number of px,em, etc for font sizes.
* Font : added support for comma separated font names like in CSS
* Event : added Daniel Lamb minPubSub library for event publishing
* Event : fixed touch event support detection on cocoonJS
* Event : added `click`, `dblclick`, `tap` events
* Event : fixed mouse event conflict and mousewheel event
* Geometry : added a function to return the angle between two vectors
* Input : me.GUI_Object's onClicked() function has been renamed to onClick()
* Loader : use asynchronous mode when loading XML files
* Entity : added spacing and margin capacities for sprite (same as Tile Map Sprite)
* Entity : fixed flickering when using requestAnimationFrame
* Entity : added opacity setting
* Entity : fixed visible property automatic setting
* Entity : moved collision check outside of the Entity Object
* Entity : cleaned and renamed the collision utility function
* Entity : added the possiblity to check for multiple collision
* Entity : added a `collideType` function to check for collision with a specific type
* Entity : moved collisionBox from SpriteObject to Entity Object
* Entity: added a distanceToPoint, angleTo and angleToPoint function
* Tween : fixed tween when pausing game
* Tween : various fixes and optimization from the official repository
* TMX : fixed a bug that was preventing a non visible layer to be set visible later
* TMX : fixed the clearTile function on non visible layers (e.g. collision map)
* TMX : added official support for Opacity in TiledLayer, TMXLayer, colorLayer and ImageLayer
* TMX : added support for TSX files
* TMX : added a `repeat` property to Image Layer instances, similar to CSS background-position
* TMX : Parallax layer is now based on the new "official" Image Layer support (from Tiled 0.9.0)
* TMX : fixed the `getObjectGroupByName()` function
* TMX : added support for custom tile type
* Tutorial : fixed camel case issue in resource names 
* Tutorial : update the parallax part to reflect last changes in melonJS (Image Layer)
* Video : added support for display scaling
* Video : added a setImageSmoothing function
* Example : added "whack-a-mole" as an official example
* Example : added a new "platfomer" example (using legal assets) and removed alex kidd based examples

0.9.4
* General : melonJS is now only using Google Closure (removed YUI compressor)
* General : melonJS is now ES5 strict mode compliant
* General : added a .editorconfig file to provide basic rules to editors
* Core : added a flag to enable/disable automatic pause on loosing/gaining focus
* Core : fixed rendering loop when using requestAnimationFrame (parasyte)
* Core : added a renderCollisionMap debug setting (parasyte)
* Core : use console.error instead of window.alert 
* Core : added the possibility to specify a user-defined sort function
* Core : fixed mixing screenObject added as object, and TMX level loading
* Core : fixed screenObject when extending update & draw function 
* Entity : added an anchor point for renderables (through SpriteObject)
* Entity : added rotation support (through SpriteObject)
* Entity : added the possibility to pause an animation (parasyte)
* Entity : fixed default position by using top-left coordinates as in Tiled
* Entity : fixed invisible entities being removed when colliding
* Font: fixed me.Font horizontal alignement
* General : fixed & enhanced object/memory deallocation when switching levels
* General : rewrote the parallax code using the new Generic Image Layer Object
* General : added support for vertical parallax layer
* Geometry : added a function to test for vector "equality"
* Geometry : added a couple of Self function (to help avoid object creation)
* Loader : fixed a case issue between filename and asset name
* Input : added the possibility to check for mouse event based on world or screen coordinates
* Input : fixed a false-positive issue at initialization, and usage of special keys (parasyte)
* TMX : added dynamic layer rendering (configurable globally or per layer through Tiled)
* TMX : added Image Layer Support (Tiled daily builds only)
* TMX : added support for the new map background property (Tiled daily builds only)
* TMX : added a Color Layer (used when a background color is defined)
* TMX : another round of clean-up and various bug fixing
* TMX : added support for TMX Object without name (parasyte)
* TMX : added preliminary support for polygon and polyline objects (parasyte)
* TMX : fixed visible flag and user-defined properties not being applied to ObjectGroup
* TMX : fixed rendering issue with transformed tiles (AD, H, V)
* TMX : fixed display of map being smaller than the viewport
* TMX : fixed TMXObject not being declared correctly under the "me" namespace
* Utils : fixed the HexToRGB function and added support for the 3 char format (#hhh)
* Tween : fixed exception in the tween library (parasyte)
* Documentation : Corrected and added missing documentation

0.9.3
* General : Better Error management and reporting
* General : added a dummy console.log for platforms not supporting it
* General : melonJS now uses Google Closure for library minification
* General : Added a global gravity setting that will override entities default value if defined
* Core : now properly calls all objects onDestroyEvent function when resetting game
* Core : added the possibility to define a callback when a level is fully loaded
* Core : added a couple of utility functions (degToRad, radToDeg)
* Core : fixed GUID creation when passing a non string parameter
* Core : only check for collision when the projection vector is set
* TMX : global rewrite, code optimization and clean-up
* TMX : added support for isometric map loading and display
* TMX : added support for perspective map loading and display
* TMX : relaxed TMX property case sensitive checks
* TMX : added tile rotation support (Tiled 0.8.0)
* TMX : fixed level name property not being set, and use it when required
* LevelDirector : fixed the nextLevel & previousLevel functions
* Loader : added binary file support
* Loader : added possibility to dynamically load any resources (i.e. during the game)
* AnimationSheet : the entire sprite-sheet is now use to create the default animation
* Entity: fixed CollisionBox not being properly used on y axis when checking for collision
* Entity: fixed CollisionBox issue when dealing with sub-pixel positioning
* Entity: fixed setVelocity not setting y velocity when x velocity is null
* Entity: added missing properties (GUID, name) in InvisibleEntity
* Entity: fixed res.obj not defined in InvisibleEntity
* HUD: added a removeItem function
* GUI: rewrote the GUI Object accordingly to the new event management
* Geometry : added a containsPoint function
* Geometry: added a floor() and ceil() function to Vector2d
* BitmapFont : fixed BitmapFont ignoring  'center' alignment
* BitmapFont : avoid implicit object conversion when rendering a bitmapFont
* Input : fixed use of numeric keys by using a proper constant value.
* Input : rewrote mouse event management
* Input : added touch event management (with mouse event emulation)
* Input : (beta) multitouch support
* Input : added Accelerometer event management
* Documentation : added a lots of missing documentation on various API
* Documentation : Added JS syntax highlighting in the tutorial
* Documentation : Don't use onDestroyEvent to manage score in the examples
* Documentation : Exposed more TMX objects and APIs

0.9.2
* General: melonJS is now licensed under the terms of the MIT License
* General: added some Cake magic, allowing to use melonJS with CoffeeScript (by scan)
* General: added melonJS UML Class Diagram in the official repository (by Ben2303)
* General: melonJS now properly stays in it's own namespace (me)
* Audio: configurable behavior in case of audio loading error
* Core: fixed a shaking bug when collision box is not aligned with the sprite box
* Core: fixed collision detection bug (object being tested again itself)
* Core: refactored fading function using Tween objects (API CHANGE, see documentation)
* Core: added a helper method to know the sign of an number
* Core: Corrected variables definition (global->local)
* Core: added a GUID (Game Unique Identifier) to objects
* Core: getEntityByName now also returns non Entity Object (like layers)
* Core: Fixed state change when using custom state values
* Core: me.game.collide now also returns an object reference in the collision vector
* Core: renamed and correctly initialize the localStorage flag capability
* Doc: various documentation correction and improvements
* Entity: added friction management
* Entity: updateMovement function now returns a collision "vector" (API CHANGE, see documentation)
* Entity: refactored/cleaned-up movement/collision function
* Entity: added support for multiline spritesheet (fixed cell size)
* Entity: added the possibility to define a specific transparent color for spritesheet
* Entity: implemented a resize function, allowing to resize a sprite on the fly
* Entity: optimized/refactored SpriteObject
* Entity: fixed object with 1 single sprite (no animation) not begin updated
* Entity: Added the possibility to also specify a callback when an animation is over
* Entity: Fixed an initialization issue when using melonJS without a Tilemap
* GUI: Corrected me.GUI_Object and added missing documentation
* GUI: marked me.GUI_Object as deprecated, as it will be rewritten in a next release
* Event: also cancel event bubbling
* Font: added support for multiline fontsheet
* HUD: added a setItemValue() function
* HUD: corrected display issue on Opera
* Loader: added possibility to add graphics resources after pre-loading (e.g. ingame)
* TMX: use native Base64 decoding when available
* Viewport: Object to follow can either be a Object Entity or a position Vector
* Viewport: Fixed default value (if parameter not specified) for Axis to follow on
* Video: cleaned-up the applyRGBFilter function

0.9.1
* Core: "cache image" option (disabled by default) to use canvas instead of directly using Image Object
* Core: add onPause and onResume callback when game is paused/resumed on losing/gaining focus
* Core: added possibility to pass more than 1 extra argument to me.state.change (extra arguments will be passed to the reset function of the target object)
* Core: object can now only be destroyed using me.game.remove(obj), made of ObjectEntity.destroy a private function
* Core: beta dirty Rectangle support (only working for non scrolling level for now)
* Core: experimental webGL wrapper
* Core: added a getEntityByName function
* Core: fixed some kind of "lag" issues when deleting objects
* Core: improved the requestAnimFrame usage, and fallback to setInterval. me.sys.useNativeAnimFrame to enable it (disable by default)
* Core: optimized the way objects are managed in the game loop
* Core: defined (and used) a Object.defineProperty function to replace __defineGetter__ / __defineSetter__ (was not supported on IE9/IE10) 
* TMX: implemented Tiled "transparency" property for Tileset, allowing to specify which color should be transparent (note: this slows down level loading)
* TMX: fixed unnecessary canvas creation for the collision layer (should free some memory)
* TMX: cleaned/optimized data loading and fixed an issue on FF with XML parsing of "big" Base64 encoded maps (only first nodeValue was parsed by the engine)
* TMX: added support for CSV data encoding
* TMX: added support for flipped tiles, as supported in Tiled 0.7
* TMX: added multiple tileset support
* TMX: Added a "background_image" property. To be set through Tiled, and allowing to specify a fix background.
* Entity: merge AnimatedSpriteObject into SpriteObject. SpriteObject now takes an optional additional argument to create an animated sprite
* Entity: added a distanceTo function
* Viewport: fixed camera refresh when changing "deadzone" values
* loader: added a "onProgress" callback to get progress notification, removing the need to poll the loader each frame for loading progress
* loader: fix progress notification when TMX files are loaded into the levelDirector
* loader: added a retry counter for the audio loading : script will now stop and throw an exception after 3 unsuccessful loading attempts.
* video: renamed "applyEffect" to "applyRGBFilter", and fixed an issue on Opera
* audio: fixed compatibility issues with IE9/10
* geometry : added a merge function to me.Rect

0.9.0
* Doc: API documentation using jsdoc-toolkit (finally!)
* Geometry: define getter for me.Rect coordinates (simplify code)
* Level: support for fadeOut/fadeIn effect in me.LevelEntity (when changing levels)
* Entity: correctly implemented InvisibleEntity Objects (no longer inherit from ObjectEntity)
* Entity: makes SpriteObjet inherit from me.Rect (make it easier to manage sprite pos and size)
* Loader: cosmetic update of the preloader screen
* Viewport: "rounding" issue fix in the viewportEntity (~~30% less CPU usage on Safari/OSX!)
* TMX: cleaned & refactored tilemap collision detection (still not perfect though)

0.8.0
* TMX: support for "TiledObject" (as supported in Tiled 0.6.2)
* Entity: re-factored constructor call to Object Entities (to use the settings obj produced through Tiled)
* Entity: moved collision function from AnimatedSpriteObject to ObjectEntity

0.7.9
* Viewport: added some effects to the camera object (shaking, fading, ...)
* Viewport: re-factored and fixed the camera/viewport code
* Core: re-factored public objects using John Resig Inheritance mechanism.
* Core: fixed the "bootstrap" (unnecessary double call)
* Entity: re-factored parallax code & corrected a bug that was causing the layers to be drawn 2x times
* Audio: partially fix crash audio in safari when audio is enabled
* Core: fixed gfx glitches (rounding issues)

0.7.6 (May 16, 2011) 
first public version with alex4 !
www.melonjs.org is live :)<|MERGE_RESOLUTION|>--- conflicted
+++ resolved
@@ -1,13 +1,12 @@
 Version History
 ---------------
-<<<<<<< HEAD
 1.1.0
 * Core : Reorganized source code for all basic object definition/augmentation
 * Core : New CI and unit testing frameworks
 * Core : New object inheritance mechanism
 * Entity : Disable falling flag when gravity is disabled
 * Entity : Fix an exception in ObjectEntity.checkCollision()
-=======
+
 1.0.1
 * Entity : Disable falling flag when gravity is disabled
 * Entity : Fix an exception in ObjectEntity.checkCollision()
@@ -21,7 +20,6 @@
 * TMX : Fixed a potential issue with ImageLayer when ratio is set to 0 in Tiled
 * Font : fixed opacity property usage for me.BitmapFont object.
 * Renderable : added a tap and hold feature to the me.GUI_Object object (juhanapaavola)
->>>>>>> c9dc8fd5
 
 1.0.0
 * Core : now pass the elapsed time as a parameter when calling any object update function
