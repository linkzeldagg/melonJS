Version History
---------------
<<<<<<< HEAD
1.1.0
* Core : Reorganized source code for all basic object definition/augmentation
* Core : New CI and unit testing frameworks
* Core : New object inheritance mechanism: http://github.com/parasyte/jay-inheritance
=======
1.0.2
* Core : fixed general compatibility with IE9/IE10 (Desktop/Mobile/Tablets)
* Input : fixed event detection on Chrome 35+
>>>>>>> cec5bcb9

1.0.1
* Core : removed unused `Object.mixin` method, (caused compatibility issues with socket.io and other libs)
* Entity : disable falling flag when gravity is disabled
* Entity : fix an exception in ObjectEntity.checkCollision()
* Entity : fixed a regression on breakable tiles
* Entity : use width and height by default if spritewidth and spriteheight are not defined
* Entity : throw an exception if mandatory fields width and height are not defined
* Entity : fixed an exception in ObjectEntity.flipX/Y()
* Loader : fixed asset loading when named as a number
* ObjectContainer : use cyclic zIndex by default instead of Infinity
* Audio : sync'ed with last Howler version (as now officially and properly support CocoonJS)
* Audio : melonJS now throws an exception when attempting to load audio assets before audio is initialized
* TMX : fixed a potential issue with ImageLayer when ratio is set to 0 in Tiled
* Font : fixed opacity property usage for me.BitmapFont object.
* Renderable : added a tap and hold feature to the me.GUI_Object object (juhanapaavola)
* Particles : fixed the particle emitter bounds (aaschmitz)
* Input : added several keyboard keys for input mapping (aaschmitz)

1.0.0
* Core : now pass the elapsed time as a parameter when calling any object update function
* Core : cleaned-up/renamed conflicting set function in shape and font objects
* Core : added new shapes objects (Ellipse, Polygon) on top of the existing Rectangle one
* Core : added a mixing property to object (insidiator)
* Core : deprecated object manipulation (add, remove) have been removed from me.game
* Core : renamed the `me.entityPool` API to `me.pool` and related functions (see documentation & upgrade guide)
* Entity : deprecated helper function (doJump, doWalk) have been removed
* ObjectContainer : renamed getEntityByProp to getChildByProp
* ObjectContainer : getChildByProp now returns all matching object type and not only "entities"
* Camera : camera bounds are now defined as a rectangle and not only in width and height
* Loader : added resource information to loader progress event (warpten)
* Loader : added loading of TMX data from javascript (json) objects (paulmedwal)
* Color : melonJS now defines a new me.Color class for advanced color manipulation
* Particles : added basic Particle System, with emitters and particles (aaschmitz/insidiator)
* Particles : added a particle emitter editor, see the example folder (insidiator)
* Device : added full cross-browser support for the Fullscreen API (see me.device)
* Device : added support for the vibration API (me.device.vibrate)
* Device : renamed the me.save.delete function to me.save.removed (delete is a reserved keyword)
* Device : added support for the visibilitychange API (pause/stop state on window show/hidden status)
* Audio : modernised (and also mobile compatible) web audio API based on the awesome Howler library
* Input : added the possibility to disable globally or per key the default browser action
* Input : automatically enable keyboard even on desktop type devices
* Input : the registerPointerEvent function now only accepts the standardized Pointer Event names.
* TMX : added proper support for all shape type (collision is still however resolved using AABB detection)
* TMX : XML TMX map are now converted to a JXON object on-the-fly, allowing to remove duplicated parsing code
* TMX : added the Tiled "type" property to TMXObject
* TMX : melonJS will now respect the object size as defined in Tiled when parsing/creating related object in the game world
* Timer : added a setTimeout and setIntveral function obeying the engine pause state
* Tween : fixed tweens to properly maintain time state when paused
* Renderable : `collisionBox` has been replaced by a more cleaner implementation (see `getShape`/`addShape`/`getBounds`)
* Renderable : the flicker function now takes the global flickering duration in ms (as opposed in frame count)
* Renderable : removed the visible property

0.9.11
* Documentation : numerous fixes and improvements
* General : fix initial loading for me.save, and update documentation
* General : fix detection of localStorage on some phones (agmcleod)
* General : fix uncaught exception when objects without a position vector are added to a container
* Input : fully support event-driven key input with me.event.KEYDOWN and me.event.KEYUP
* Input : multiple keys bound to the same action will no longer cancel each other
* Input : fixed pointerEvent support on IE11
* ObjectContainer : fixed rendering of nested containers (again) - Thanks to Peter Hull
* ObjectContainer : fixed getEntityByProp with nested containers
* Animation : (quick) fixed hWidth and hHeight not being updated when the frame size is different
* Core : better support object reset through a onResetEvent function when using object pooling
* Tween : updated the me.Tween object to be usable with the object pooling mechanism
* Font : added a trimRight polyfill to the String class to help fixing multi-line ASCII rendering
* Font : added a drawStroke function
* Font : fixed a bug that broke some CSS font-family names, like `monospace` and `"Trebuchet MS"`

0.9.10
* Core : fixed object `visible` flag not being set based on their parent group visible status
* Core : fixed both `pauseOnBlur` and `StopOnBlur` being enabled by default
* TMX : fixed the imageLayer reset bug (when unsubscribing the viewport change event)
* TMX : fixed an undefined tileset issue when adding a new Tile through the `setTile` function
* Documentation : fixed the parameter value of the hasChild function
* Renderable : moved the opacity related getter/setter function into the Renderable class
* Renderable : fixed group opacity setting fully overwriting renderable opacity settings
* ScreenObject : fixed cases where ScreenObjects may not be considered in the viewport
* ObjectContainer : fixed rendering of nested containers

0.9.9
* General : added proper support for a jslint task and cleaned source code accordingly (nvlbg)
* General : added a renderable container object (me.ObjectContainer) and reorganize `me.game` accordingly
* General : added `me.game.world` as a reference to the game world root object container.
* General : added a new me.save class to manage localStorage, and moved (deprecated) the old me.stat to the plugin repository
* Core : improved game pause management (by swmuron)
* Core : added a `me.device` object containing device specific capabilities and events (agmcleod)
* Core : moved all device read-only flags to the new me.device object
* Core : fixed Opera Mobile detection when sniffing user agent
* Core : improved orientation change detection, added me.device.orientation and a specific minpubsub channel
* Core : moved debug flags to the debugPanel plugin
* Input : fixed accelerometer event registration when supported
* Input : added support for windows 8 accelerometer (Halfman)
* Input : improved mouse wheel event support to be compatible with all recent browsers
* Input : added support for the touchCancel and mousecancel events
* Input : added TAB key definition to key bindings (agmcleod)
* Loader : refreshed the loader a bit, and added the new logo
* Loader : fixed binary loader (agmcleod)
* Video : added support for CocoonJS 1.4 ('antialias' parameter and the new `dispose` function)
* Video : added proper support for video scaling on High-DPI devices (no longer requires the JS hack in the index HTML file)
* Video : fix `me.sys.scalingInterpolation` when display is resized.
* TMX : fixed default group opacity value not being applied to child objects.
* TMX : optimized tile rendering, by using a tileset reference in Tile object
* TMX : added preliminary support for non rectangular shapes in Tiled (although currently converted to me.Rect)
* TMX : fixed multiple image backgrounds with `ratio` properties that are different values
* TMX : fixed me.ImageLayer drawing being delayed by one frame
* Font : Font objects now properly extend me.Renderable
* GUI : `HUD` objects have been completely replaced by me.ObjectContainer; See Platformer example for new HUD implementation pattern.
* Animation : the `animationspeed` property, now defines the delay between frames in terms of milliseconds (as opposed to framecount)
* Animation : allow animation callback to prevent resetting to first frame by returning `false` *really fixed this time*
* Shapes : new shapes added for future expansion: me.Ellipse, me.PolyShape
* Shapes : `me.Rect.getRect()` renamed `getBounds()`
* Tween : the tween implementation has been updated to the last official r11 version.
* Camera : renamed the mislabeled worldToScreen and ScreenToWorld, and fixed a bug in one of the function.

0.9.8
* Renderable : added ShoeBox Packed Texture Support (see `me.TextureAtlas`)
* Loader : the `tps` data type has been changed to a more generic `json` data type (agmcleaod)
* Input : added MSPointer support (Halfman)
* Input : normalized API and management of input event and enabled multi-touch for PointerEvent
* Input : added throttling support for `****move` events
* Core : main loop now uses requestAnimationFrame by default with a fallback to setTimeout
* Video : added the possibility to specify a maximum size when enabling video scaling
* Video : automatically limit the maximum size if the corresponding CSS properties are set
* TMX : added the possibility to specify different axis value for the scrolling ratio
* Font : fixed drawing characters with charCode smaller than the firstChar value.
* Renderable : allow animation callback to prevent resetting to first frame by returning `false
* Core : added "Mobile" to `me.sys.isMobile` UA sniffer (fix Firefox OS detection)

0.9.7
* General : melonJS now uses Grunt, the task manager, for the build system
* General : game objects will not update unless inside the viewport or `obj.alwaysUpdate` flag is enabled
* Audio : preliminary audio support for mobile devices (iOS6 for now)
* Core : added a `me.sys.isMobile` flag to detect running on a mobile device
* Core : now using `screencanvas` extension for CocoonJS
* Core : fixed `me.game.remove()` destroying the object too early
* Entity : ObjectEntity is now composed with a `renderable` component (does not anymore inherit from AnimationSheet)
* Entity : renderable default position is now set based on the me.ObjectEntity default anchor point.
* Entity : fixed ladder collision detection/management
* Examples : new collision_test example (see ticket #103)
* Examples : new font_test example
* Font : changed default alignement to `left`/`top`
* Font : added multiline support for `me.Font` and `me.BitmapFont`
* Geometry : most `me.Vector2d` methods return a reference to `this`, to allow method chaining
* Input : added a `me.input.unlockKey()` function that allows to manually unlock key (DblK)
* Loader : fixed loader when repeatedly calling the preloader
* Renderable : new base class for any objects that needs to draw (Sprite, ImageLayer, GUI, etc...)
* Renderable : added TexturePacker Support (see `me.TextureAtlas`)
* TMX : fixed `me.ImageLayer.ratio` on Firefox & Opera
* TMX : allows changing the imageLayer default origin using the imageLayer anchorPoint
* TMX : added a new `me.game.getEntityByProp()` function (DblK)
* TMX : added JSON map parsing support
* TMX : small optimization for isometric rendering (`pixelToTileCoords()` function)
* TMX : fixed access to inherited properties
* TMX : added an entry point for a potential gzip/zlib TMX decompression plugin
* TMX : fixed object positioning on isometric maps (andyveliz)
* TMX : property value convention for automatically JSON-decoding; prefix with `json:`
* Video : fixed `viewport.shake()`
* Video : optimized framerate on cocoonJS platforms by using the 'screencanvas' extension
* Video : disable video scaling interpolation by default

0.9.6
* General : fix compatibility issue with previous iOS(5.x) and Android version
* Core : workaround for useNativeFrame when cancelAnimationRequest is not supported
* Audio : added volume and mute control settings
* Audio : added the possibility to stream audio elements
* TMX : code optimization to lower memory usage
* TMX : fixed layer scrolling when using pre-rendering
* Loader : fixed `me.loader.load` not adding TMX into the `me.levelDirector`

0.9.5
* Audio : added mp4/aac pre-loading support
* Audio : added codec selection based on audio support level
* Core : fixed requestAnimationFrame
* Core : added an official plugin API
* Core : fixed a object removing and sorting lock issue
* Core : added a 'floating' property for renderables
* Core : added Object Pooling support
* Core : fixed the `me.game.getEntityByName` function when using camelcase names
* Debug : added a simple debug panel plugin
* Font : fixed font name starting with a decimal value
* Font : added changes to allow specifying a flat number of px,em, etc for font sizes.
* Font : added support for comma separated font names like in CSS
* Event : added Daniel Lamb minPubSub library for event publishing
* Event : fixed touch event support detection on cocoonJS
* Event : added `click`, `dblclick`, `tap` events
* Event : fixed mouse event conflict and mousewheel event
* Geometry : added a function to return the angle between two vectors
* Input : me.GUI_Object's onClicked() function has been renamed to onClick()
* Loader : use asynchronous mode when loading XML files
* Entity : added spacing and margin capacities for sprite (same as Tile Map Sprite)
* Entity : fixed flickering when using requestAnimationFrame
* Entity : added opacity setting
* Entity : fixed visible property automatic setting
* Entity : moved collision check outside of the Entity Object
* Entity : cleaned and renamed the collision utility function
* Entity : added the possibility to check for multiple collision
* Entity : added a `collideType` function to check for collision with a specific type
* Entity : moved collisionBox from SpriteObject to Entity Object
* Entity : added a distanceToPoint, angleTo and angleToPoint function
* Tween : fixed tween when pausing game
* Tween : various fixes and optimization from the official repository
* TMX : fixed a bug that was preventing a non visible layer to be set visible later
* TMX : fixed the clearTile function on non visible layers (e.g. collision map)
* TMX : added official support for Opacity in TiledLayer, TMXLayer, colorLayer and ImageLayer
* TMX : added support for TSX files
* TMX : added a `repeat` property to Image Layer instances, similar to CSS background-position
* TMX : parallax layer is now based on the new "official" Image Layer support (from Tiled 0.9.0)
* TMX : fixed the `getObjectGroupByName()` function
* TMX : added support for custom tile type
* Tutorial : fixed camel case issue in resource names
* Tutorial : update the parallax part to reflect last changes in melonJS (Image Layer)
* Video : added support for display scaling
* Video : added a setImageSmoothing function
* Example : added "whack-a-mole" as an official example
* Example : added a new "platfomer" example (using legal assets) and removed alex kidd based examples

0.9.4
* General : melonJS is now only using Google Closure (removed YUI compressor)
* General : melonJS is now ES5 strict mode compliant
* General : added a .editorconfig file to provide basic rules to editors
* Core : added a flag to enable/disable automatic pause on loosing/gaining focus
* Core : fixed rendering loop when using requestAnimationFrame (parasyte)
* Core : added a renderCollisionMap debug setting (parasyte)
* Core : use console.error instead of window.alert
* Core : added the possibility to specify a user-defined sort function
* Core : fixed mixing screenObject added as object, and TMX level loading
* Core : fixed screenObject when extending update & draw function
* Entity : added an anchor point for renderables (through SpriteObject)
* Entity : added rotation support (through SpriteObject)
* Entity : added the possibility to pause an animation (parasyte)
* Entity : fixed default position by using top-left coordinates as in Tiled
* Entity : fixed invisible entities being removed when colliding
* Font : fixed me.Font horizontal alignement
* General : fixed & enhanced object/memory deallocation when switching levels
* General : rewrote the parallax code using the new Generic Image Layer Object
* General : added support for vertical parallax layer
* Geometry : added a function to test for vector "equality"
* Geometry : added a couple of Self function (to help avoid object creation)
* Loader : fixed a case issue between filename and asset name
* Input : added the possibility to check for mouse event based on world or screen coordinates
* Input : fixed a false-positive issue at initialization, and usage of special keys (parasyte)
* TMX : added dynamic layer rendering (configurable globally or per layer through Tiled)
* TMX : added Image Layer Support (Tiled daily builds only)
* TMX : added support for the new map background property (Tiled daily builds only)
* TMX : added a Color Layer (used when a background color is defined)
* TMX : another round of clean-up and various bug fixing
* TMX : added support for TMX Object without name (parasyte)
* TMX : added preliminary support for polygon and polyline objects (parasyte)
* TMX : fixed visible flag and user-defined properties not being applied to ObjectGroup
* TMX : fixed rendering issue with transformed tiles (AD, H, V)
* TMX : fixed display of map being smaller than the viewport
* TMX : fixed TMXObject not being declared correctly under the "me" namespace
* Utils : fixed the HexToRGB function and added support for the 3 char format (#hhh)
* Tween : fixed exception in the tween library (parasyte)
* Documentation : corrected and added missing documentation

0.9.3
* General : better error management and reporting
* General : added a dummy console.log for platforms not supporting it
* General : melonJS now uses Google Closure for library minification
* General : added a global gravity setting that will override entities default value if defined
* Core : now properly calls all objects onDestroyEvent function when resetting game
* Core : added the possibility to define a callback when a level is fully loaded
* Core : added a couple of utility functions (degToRad, radToDeg)
* Core : fixed GUID creation when passing a non string parameter
* Core : only check for collision when the projection vector is set
* TMX : global rewrite, code optimization and clean-up
* TMX : added support for isometric map loading and display
* TMX : added support for perspective map loading and display
* TMX : relaxed TMX property case sensitive checks
* TMX : added tile rotation support (Tiled 0.8.0)
* TMX : fixed level name property not being set, and use it when required
* LevelDirector : fixed the nextLevel & previousLevel functions
* Loader : added binary file support
* Loader : added possibility to dynamically load any resources (i.e. during the game)
* AnimationSheet : the entire sprite-sheet is now use to create the default animation
* Entity : fixed CollisionBox not being properly used on y axis when checking for collision
* Entity : fixed CollisionBox issue when dealing with sub-pixel positioning
* Entity : fixed setVelocity not setting y velocity when x velocity is null
* Entity : added missing properties (GUID, name) in InvisibleEntity
* Entity : fixed res.obj not defined in InvisibleEntity
* HUD : added a removeItem function
* GUI  : rewrote the GUI Object accordingly to the new event management
* Geometry : added a containsPoint function
* Geometry : added a floor() and ceil() function to Vector2d
* BitmapFont : fixed BitmapFont ignoring  'center' alignment
* BitmapFont : avoid implicit object conversion when rendering a bitmapFont
* Input : fixed use of numeric keys by using a proper constant value.
* Input : rewrote mouse event management
* Input : added touch event management (with mouse event emulation)
* Input : (beta) multitouch support
* Input : added Accelerometer event management
* Documentation : added a lots of missing documentation on various API
* Documentation : added JS syntax highlighting in the tutorial
* Documentation : don't use onDestroyEvent to manage score in the examples
* Documentation : exposed more TMX objects and APIs

0.9.2
* General : melonJS is now licensed under the terms of the MIT License
* General : added some Cake magic, allowing to use melonJS with CoffeeScript (by scan)
* General : added melonJS UML Class Diagram in the official repository (by Ben2303)
* General : melonJS now properly stays in it's own namespace (me)
* Audio : configurable behavior in case of audio loading error
* Core : fixed a shaking bug when collision box is not aligned with the sprite box
* Core : fixed collision detection bug (object being tested again itself)
* Core : refactored fading function using Tween objects (API CHANGE, see documentation)
* Core : added a helper method to know the sign of an number
* Core : corrected variables definition (global->local)
* Core : added a GUID (Game Unique Identifier) to objects
* Core : getEntityByName now also returns non Entity Object (like layers)
* Core : fixed state change when using custom state values
* Core : me.game.collide now also returns an object reference in the collision vector
* Core : renamed and correctly initialize the localStorage flag capability
* Documentation : various documentation correction and improvements
* Entity : added friction management
* Entity : updateMovement function now returns a collision "vector" (API CHANGE, see documentation)
* Entity : refactored/cleaned-up movement/collision function
* Entity : added support for multiline spritesheet (fixed cell size)
* Entity : added the possibility to define a specific transparent color for spritesheet
* Entity : implemented a resize function, allowing to resize a sprite on the fly
* Entity : optimized/refactored SpriteObject
* Entity : fixed object with 1 single sprite (no animation) not begin updated
* Entity : added the possibility to also specify a callback when an animation is over
* Entity : fixed an initialization issue when using melonJS without a Tilemap
* GUI : corrected me.GUI_Object and added missing documentation
* GUI : marked me.GUI_Object as deprecated, as it will be rewritten in a next release
* Event : also cancel event bubbling
* Font : added support for multiline fontsheet
* HUD : added a setItemValue() function
* HUD : corrected display issue on Opera
* Loader : added possibility to add graphics resources after pre-loading (e.g. ingame)
* TMX : use native Base64 decoding when available
* Viewport : object to follow can either be a Object Entity or a position Vector
* Viewport : fixed default value (if parameter not specified) for Axis to follow on
* Video : cleaned-up the applyRGBFilter function

0.9.1
* Core : "cache image" option (disabled by default) to use canvas instead of directly using Image Object
* Core : add onPause and onResume callback when game is paused/resumed on losing/gaining focus
* Core : added possibility to pass more than 1 extra argument to me.state.change (extra arguments will be passed to the reset function of the target object)
* Core : object can now only be destroyed using me.game.remove(obj), made of ObjectEntity.destroy a private function
* Core : beta dirty Rectangle support (only working for non scrolling level for now)
* Core : experimental webGL wrapper
* Core : added a getEntityByName function
* Core : fixed some kind of "lag" issues when deleting objects
* Core : improved the requestAnimFrame usage, and fallback to setInterval. me.sys.useNativeAnimFrame to enable it (disable by default)
* Core : optimized the way objects are managed in the game loop
* Core : defined (and used) a Object.defineProperty function to replace __defineGetter__ / __defineSetter__ (was not supported on IE9/IE10)
* TMX : implemented Tiled "transparency" property for Tileset, allowing to specify which color should be transparent (note: this slows down level loading)
* TMX : fixed unnecessary canvas creation for the collision layer (should free some memory)
* TMX : cleaned/optimized data loading and fixed an issue on FF with XML parsing of "big" Base64 encoded maps (only first nodeValue was parsed by the engine)
* TMX : added support for CSV data encoding
* TMX : added support for flipped tiles, as supported in Tiled 0.7
* TMX : added multiple tileset support
* TMX : added a "background_image" property. To be set through Tiled, and allowing to specify a fix background.
* Entity : merge AnimatedSpriteObject into SpriteObject. SpriteObject now takes an optional additional argument to create an animated sprite
* Entity : added a distanceTo function
* Viewport : fixed camera refresh when changing "deadzone" values
* Loader : added a "onProgress" callback to get progress notification, removing the need to poll the loader each frame for loading progress
* Loader : fix progress notification when TMX files are loaded into the levelDirector
* Loader : added a retry counter for the audio loading : script will now stop and throw an exception after 3 unsuccessful loading attempts.
* Video : renamed "applyEffect" to "applyRGBFilter", and fixed an issue on Opera
* Audio : fixed compatibility issues with IE9/10
* Geometry : added a merge function to me.Rect

0.9.0
* Documentation : API documentation using jsdoc-toolkit (finally!)
* Geometry : define getter for me.Rect coordinates (simplify code)
* Level : support for fadeOut/fadeIn effect in me.LevelEntity (when changing levels)
* Entity : correctly implemented InvisibleEntity Objects (no longer inherit from ObjectEntity)
* Entity : makes SpriteObjet inherit from me.Rect (make it easier to manage sprite pos and size)
* Loader : cosmetic update of the preloader screen
* Viewport : "rounding" issue fix in the viewportEntity (~~30% less CPU usage on Safari/OSX!)
* TMX : cleaned & refactored tilemap collision detection (still not perfect though)

0.8.0
* TMX : support for "TiledObject" (as supported in Tiled 0.6.2)
* Entity : re-factored constructor call to Object Entities (to use the settings obj produced through Tiled)
* Entity : moved collision function from AnimatedSpriteObject to ObjectEntity

0.7.9
* Viewport : added some effects to the camera object (shaking, fading, ...)
* Viewport : re-factored and fixed the camera/viewport code
* Core : re-factored public objects using John Resig Inheritance mechanism.
* Core : fixed the "bootstrap" (unnecessary double call)
* Entity : re-factored parallax code & corrected a bug that was causing the layers to be drawn 2x times
* Audio : partially fix crash audio in safari when audio is enabled
* Core : fixed gfx glitches (rounding issues)

0.7.6 (May 16, 2011)
first public version with alex4 !
www.melonjs.org is live :)<|MERGE_RESOLUTION|>--- conflicted
+++ resolved
@@ -1,15 +1,13 @@
 Version History
 ---------------
-<<<<<<< HEAD
 1.1.0
 * Core : Reorganized source code for all basic object definition/augmentation
 * Core : New CI and unit testing frameworks
 * Core : New object inheritance mechanism: http://github.com/parasyte/jay-inheritance
-=======
+
 1.0.2
 * Core : fixed general compatibility with IE9/IE10 (Desktop/Mobile/Tablets)
 * Input : fixed event detection on Chrome 35+
->>>>>>> cec5bcb9
 
 1.0.1
 * Core : removed unused `Object.mixin` method, (caused compatibility issues with socket.io and other libs)
