Version History
---------------
<<<<<<< HEAD
2.1.0
=======
2.0.2
* Audio : Automatically cleanup `onend` callbacks in `me.audio.play`
>>>>>>> a2a65d6c

2.0.1
* Core : fixed loading under CocoonJS when using Canvas+
* Shapes : replaced the isometric magic numbers used for scaling, by proper and more accurate math constants (ldd)
* Audio : fixed sound looping
* Audio : fixed onend callback not being repeatedly fired when looping a sound
* Audio : cleaned the onend callback when stopping a sound
* Audio : added a me.audio.fade() function

2.0.0
* Core : implemented a new shape based collision system for the collision layer
* Core : added user agent detection for Kindle devices
* Core : fixed the collision response for circles (me.Ellipse with a uniform radius)
* Shapes : renamed me.PolyShape to me.Polygon and simplified the constructor (no longer needs a fourth param)
* Shapes : added a new shape: me.Line
* Shapes : added multi shapes support for body
* Shapes : added rotation and scaling support for `me.Polygon`/`me.Line` shapes.
* Audio : the Howler library has been updated to the last 2.0 beta
* Audio : removed the cocoonJS hack, as the pause/resume function have been fixed through Howler 2.0
* Entity : added automatic collision response handling (not fully done yet actually)
* Container : fixed an issue where "non-floating" containers always passed the in-viewport test
* CanvasRenderer : All fill & stroke methods have removed the color & line width parameters. Use the new setColor and setLineWidth methods.
* CanvasRenderer : Removed strokeLine, was duplicate with drawLine
* WebGLRenderer : New WebGLRenderer has reached "alpha", and can be enabled by passing the `me.video.WEBGL` flag to `me.video.init()`
* Particles : fixed randomness in the emitter for scaling and rotation of particles
* Particles : fixed widget drawing in Particle Editor
* TMX : added rotation support for Polygon/PolyLine objects (Tiled 0.10+)
* TMX : added support for tileset animations (Tiled 0.10+)
* TMX : fixed isometric projection for Polygon/PolyLine objects
* TMX : fixed TSX external tileset loading

1.1.0
* Core : reorganised source code for all basic object definition/augmentation
* Core : new CI and unit testing frameworks
* Core : new object inheritance mechanism: http://github.com/parasyte/jay-inheritance
* Core : added array random and weightedRandom functions (aaschmitz)
* Core : added a Base64 Encode function (aaschmitz)
* Core : new `me.Error` class to help better track down exceptions' origin
* Core : brand new "Separate Axis Theorem " based collision algorithm (support polygon/ellipse, and provides more accurate collision response)
* Core : added collision filtering support
* Core : added a spatial partitioning algorithm (QuadTree) for super fast collision detection
* Container : `addChild` and `addChildAt` now return the added child
* Video : refactored canvas drawing out to me.CanvasRenderer. Video is now agnostic of rendering target. Use me.video.renderer to call things like getWidth, getHeight, getCanvas, getContext, etc.
* Video : constructor parameters changed. 2nd parameter now expects renderer type. For now, just supports me.video.CANVAS
* CanvasRenderer : object is passed to the draw calls of each object in the world Container. Implemented various draw apis fillRect, and fillArc for example. me.Font still requires an instance of Context2d.
* Renderable : renamed `me.SpriteObject` to `me.Sprite` and `me.ObjectContainer` to `me.Container`, for a cleaner API
* Renderable : constructors refactored to accept x & y numeric values, over a single vector object. Effects: me.Container, me.Rect, me.PolyShape, me.Ellipse, me.Renderable
* Shapes : setShape updated to accept x & y numeric values over a vector object for: me.Rect, me.PolyShape, me.Ellipse
* Camera : fixed viewport bounds setting when using isometric map (Juhana Paavola)
* Entity : entity object redesign with a full polygon shape based physic body implementation
* Entity : `me.ObjectEntity` has been renamed to `me.Entity` to avoid confusion between the old and new entity component.
* Audio : fixed some audio load issues and error callbacks
* Audio : sync'ed with last Howler 1.1.25 version (fixes numerous issues, see official changelog for more details)
* TMX : fixed the background color drawing when the level is smaller than the display canvas
* TMX : fixed the getTile function returning wrong tiles when using isometric maps
* TMX : fixed collision layer rendering issue with isometric map
* TMX : fixed world container size not being updated after a new level is loaded

1.0.2
* Core : improved general compatibility with IE9/IE10 (Desktop/Mobile/Tablets)
* Geometry : added basic type check for the `me.Vector2d` constructor
* Input : fixed event detection on Chrome 35+

1.0.1
* Core : removed unused `Object.mixin` method, (caused compatibility issues with socket.io and other libs)
* Entity : disable falling flag when gravity is disabled
* Entity : fix an exception in ObjectEntity.checkCollision()
* Entity : fixed a regression on breakable tiles
* Entity : use width and height by default if spritewidth and spriteheight are not defined
* Entity : throw an exception if mandatory fields width and height are not defined
* Entity : fixed an exception in ObjectEntity.flipX/Y()
* Loader : fixed asset loading when named as a number
* ObjectContainer : use cyclic zIndex by default instead of Infinity
* Audio : sync'ed with last Howler version (as now officially and properly support CocoonJS)
* Audio : melonJS now throws an exception when attempting to load audio assets before audio is initialized
* TMX : fixed a potential issue with ImageLayer when ratio is set to 0 in Tiled
* Font : fixed opacity property usage for me.BitmapFont object.
* Renderable : added a tap and hold feature to the me.GUI_Object object (juhanapaavola)
* Particles : fixed the particle emitter bounds (aaschmitz)
* Input : added several keyboard keys for input mapping (aaschmitz)

1.0.0
* Core : now pass the elapsed time as a parameter when calling any object update function
* Core : cleaned-up/renamed conflicting set function in shape and font objects
* Core : added new shapes objects (Ellipse, Polygon) on top of the existing Rectangle one
* Core : added a mixing property to object (insidiator)
* Core : deprecated object manipulation (add, remove) have been removed from me.game
* Core : renamed the `me.entityPool` API to `me.pool` and related functions (see documentation & upgrade guide)
* Entity : deprecated helper function (doJump, doWalk) have been removed
* ObjectContainer : renamed getEntityByProp to getChildByProp
* ObjectContainer : getChildByProp now returns all matching object type and not only "entities"
* Camera : camera bounds are now defined as a rectangle and not only in width and height
* Loader : added resource information to loader progress event (warpten)
* Loader : added loading of TMX data from javascript (json) objects (paulmedwal)
* Color : melonJS now defines a new me.Color class for advanced color manipulation
* Particles : added basic Particle System, with emitters and particles (aaschmitz/insidiator)
* Particles : added a particle emitter editor, see the example folder (insidiator)
* Device : added full cross-browser support for the Fullscreen API (see me.device)
* Device : added support for the vibration API (me.device.vibrate)
* Device : renamed the me.save.delete function to me.save.removed (delete is a reserved keyword)
* Device : added support for the visibilitychange API (pause/stop state on window show/hidden status)
* Audio : modernised (and also mobile compatible) web audio API based on the awesome Howler library
* Input : added the possibility to disable globally or per key the default browser action
* Input : automatically enable keyboard even on desktop type devices
* Input : the registerPointerEvent function now only accepts the standardized Pointer Event names.
* TMX : added proper support for all shape type (collision is still however resolved using AABB detection)
* TMX : XML TMX map are now converted to a JXON object on-the-fly, allowing to remove duplicated parsing code
* TMX : added the Tiled "type" property to TMXObject
* TMX : melonJS will now respect the object size as defined in Tiled when parsing/creating related object in the game world
* Timer : added a setTimeout and setIntveral function obeying the engine pause state
* Tween : fixed tweens to properly maintain time state when paused
* Renderable : `collisionBox` has been replaced by a more cleaner implementation (see `getShape`/`addShape`/`getBounds`)
* Renderable : the flicker function now takes the global flickering duration in ms (as opposed in frame count)
* Renderable : removed the visible property

0.9.11
* Documentation : numerous fixes and improvements
* General : fix initial loading for me.save, and update documentation
* General : fix detection of localStorage on some phones (agmcleod)
* General : fix uncaught exception when objects without a position vector are added to a container
* Input : fully support event-driven key input with me.event.KEYDOWN and me.event.KEYUP
* Input : multiple keys bound to the same action will no longer cancel each other
* Input : fixed pointerEvent support on IE11
* ObjectContainer : fixed rendering of nested containers (again) - Thanks to Peter Hull
* ObjectContainer : fixed getEntityByProp with nested containers
* Animation : (quick) fixed hWidth and hHeight not being updated when the frame size is different
* Core : better support object reset through a onResetEvent function when using object pooling
* Tween : updated the me.Tween object to be usable with the object pooling mechanism
* Font : added a trimRight polyfill to the String class to help fixing multi-line ASCII rendering
* Font : added a drawStroke function
* Font : fixed a bug that broke some CSS font-family names, like `monospace` and `"Trebuchet MS"`

0.9.10
* Core : fixed object `visible` flag not being set based on their parent group visible status
* Core : fixed both `pauseOnBlur` and `StopOnBlur` being enabled by default
* TMX : fixed the imageLayer reset bug (when unsubscribing the viewport change event)
* TMX : fixed an undefined tileset issue when adding a new Tile through the `setTile` function
* Documentation : fixed the parameter value of the hasChild function
* Renderable : moved the opacity related getter/setter function into the Renderable class
* Renderable : fixed group opacity setting fully overwriting renderable opacity settings
* ScreenObject : fixed cases where ScreenObjects may not be considered in the viewport
* ObjectContainer : fixed rendering of nested containers

0.9.9
* General : added proper support for a jslint task and cleaned source code accordingly (nvlbg)
* General : added a renderable container object (me.ObjectContainer) and reorganize `me.game` accordingly
* General : added `me.game.world` as a reference to the game world root object container.
* General : added a new me.save class to manage localStorage, and moved (deprecated) the old me.stat to the plugin repository
* Core : improved game pause management (by swmuron)
* Core : added a `me.device` object containing device specific capabilities and events (agmcleod)
* Core : moved all device read-only flags to the new me.device object
* Core : fixed Opera Mobile detection when sniffing user agent
* Core : improved orientation change detection, added me.device.orientation and a specific minpubsub channel
* Core : moved debug flags to the debugPanel plugin
* Input : fixed accelerometer event registration when supported
* Input : added support for windows 8 accelerometer (Halfman)
* Input : improved mouse wheel event support to be compatible with all recent browsers
* Input : added support for the touchCancel and mousecancel events
* Input : added TAB key definition to key bindings (agmcleod)
* Loader : refreshed the loader a bit, and added the new logo
* Loader : fixed binary loader (agmcleod)
* Video : added support for CocoonJS 1.4 ('antialias' parameter and the new `dispose` function)
* Video : added proper support for video scaling on High-DPI devices (no longer requires the JS hack in the index HTML file)
* Video : fix `me.sys.scalingInterpolation` when display is resized.
* TMX : fixed default group opacity value not being applied to child objects.
* TMX : optimized tile rendering, by using a tileset reference in Tile object
* TMX : added preliminary support for non rectangular shapes in Tiled (although currently converted to me.Rect)
* TMX : fixed multiple image backgrounds with `ratio` properties that are different values
* TMX : fixed me.ImageLayer drawing being delayed by one frame
* Font : Font objects now properly extend me.Renderable
* GUI : `HUD` objects have been completely replaced by me.ObjectContainer; See Platformer example for new HUD implementation pattern.
* Animation : the `animationspeed` property, now defines the delay between frames in terms of milliseconds (as opposed to framecount)
* Animation : allow animation callback to prevent resetting to first frame by returning `false` *really fixed this time*
* Shapes : new shapes added for future expansion: me.Ellipse, me.PolyShape
* Shapes : `me.Rect.getRect()` renamed `getBounds()`
* Tween : the tween implementation has been updated to the last official r11 version.
* Camera : renamed the mislabeled worldToScreen and ScreenToWorld, and fixed a bug in one of the function.

0.9.8
* Renderable : added ShoeBox Packed Texture Support (see `me.TextureAtlas`)
* Loader : the `tps` data type has been changed to a more generic `json` data type (agmcleaod)
* Input : added MSPointer support (Halfman)
* Input : normalized API and management of input event and enabled multi-touch for PointerEvent
* Input : added throttling support for `****move` events
* Core : main loop now uses requestAnimationFrame by default with a fallback to setTimeout
* Video : added the possibility to specify a maximum size when enabling video scaling
* Video : automatically limit the maximum size if the corresponding CSS properties are set
* TMX : added the possibility to specify different axis value for the scrolling ratio
* Font : fixed drawing characters with charCode smaller than the firstChar value.
* Renderable : allow animation callback to prevent resetting to first frame by returning `false
* Core : added "Mobile" to `me.sys.isMobile` UA sniffer (fix Firefox OS detection)

0.9.7
* General : melonJS now uses Grunt, the task manager, for the build system
* General : game objects will not update unless inside the viewport or `obj.alwaysUpdate` flag is enabled
* Audio : preliminary audio support for mobile devices (iOS6 for now)
* Core : added a `me.sys.isMobile` flag to detect running on a mobile device
* Core : now using `screencanvas` extension for CocoonJS
* Core : fixed `me.game.remove()` destroying the object too early
* Entity : ObjectEntity is now composed with a `renderable` component (does not anymore inherit from AnimationSheet)
* Entity : renderable default position is now set based on the me.ObjectEntity default anchor point.
* Entity : fixed ladder collision detection/management
* Examples : new collision_test example (see ticket #103)
* Examples : new font_test example
* Font : changed default alignement to `left`/`top`
* Font : added multiline support for `me.Font` and `me.BitmapFont`
* Geometry : most `me.Vector2d` methods return a reference to `this`, to allow method chaining
* Input : added a `me.input.unlockKey()` function that allows to manually unlock key (DblK)
* Loader : fixed loader when repeatedly calling the preloader
* Renderable : new base class for any objects that needs to draw (Sprite, ImageLayer, GUI, etc...)
* Renderable : added TexturePacker Support (see `me.TextureAtlas`)
* TMX : fixed `me.ImageLayer.ratio` on Firefox & Opera
* TMX : allows changing the imageLayer default origin using the imageLayer anchorPoint
* TMX : added a new `me.game.getEntityByProp()` function (DblK)
* TMX : added JSON map parsing support
* TMX : small optimization for isometric rendering (`pixelToTileCoords()` function)
* TMX : fixed access to inherited properties
* TMX : added an entry point for a potential gzip/zlib TMX decompression plugin
* TMX : fixed object positioning on isometric maps (andyveliz)
* TMX : property value convention for automatically JSON-decoding; prefix with `json:`
* Video : fixed `viewport.shake()`
* Video : optimized framerate on cocoonJS platforms by using the 'screencanvas' extension
* Video : disable video scaling interpolation by default

0.9.6
* General : fix compatibility issue with previous iOS(5.x) and Android version
* Core : workaround for useNativeFrame when cancelAnimationRequest is not supported
* Audio : added volume and mute control settings
* Audio : added the possibility to stream audio elements
* TMX : code optimization to lower memory usage
* TMX : fixed layer scrolling when using pre-rendering
* Loader : fixed `me.loader.load` not adding TMX into the `me.levelDirector`

0.9.5
* Audio : added mp4/aac pre-loading support
* Audio : added codec selection based on audio support level
* Core : fixed requestAnimationFrame
* Core : added an official plugin API
* Core : fixed a object removing and sorting lock issue
* Core : added a 'floating' property for renderables
* Core : added Object Pooling support
* Core : fixed the `me.game.getEntityByName` function when using camelcase names
* Debug : added a simple debug panel plugin
* Font : fixed font name starting with a decimal value
* Font : added changes to allow specifying a flat number of px,em, etc for font sizes.
* Font : added support for comma separated font names like in CSS
* Event : added Daniel Lamb minPubSub library for event publishing
* Event : fixed touch event support detection on cocoonJS
* Event : added `click`, `dblclick`, `tap` events
* Event : fixed mouse event conflict and mousewheel event
* Geometry : added a function to return the angle between two vectors
* Input : me.GUI_Object's onClicked() function has been renamed to onClick()
* Loader : use asynchronous mode when loading XML files
* Entity : added spacing and margin capacities for sprite (same as Tile Map Sprite)
* Entity : fixed flickering when using requestAnimationFrame
* Entity : added opacity setting
* Entity : fixed visible property automatic setting
* Entity : moved collision check outside of the Entity Object
* Entity : cleaned and renamed the collision utility function
* Entity : added the possibility to check for multiple collision
* Entity : added a `collideType` function to check for collision with a specific type
* Entity : moved collisionBox from SpriteObject to Entity Object
* Entity : added a distanceToPoint, angleTo and angleToPoint function
* Tween : fixed tween when pausing game
* Tween : various fixes and optimization from the official repository
* TMX : fixed a bug that was preventing a non visible layer to be set visible later
* TMX : fixed the clearTile function on non visible layers (e.g. collision map)
* TMX : added official support for Opacity in TiledLayer, TMXLayer, colorLayer and ImageLayer
* TMX : added support for TSX files
* TMX : added a `repeat` property to Image Layer instances, similar to CSS background-position
* TMX : parallax layer is now based on the new "official" Image Layer support (from Tiled 0.9.0)
* TMX : fixed the `getObjectGroupByName()` function
* TMX : added support for custom tile type
* Tutorial : fixed camel case issue in resource names
* Tutorial : update the parallax part to reflect last changes in melonJS (Image Layer)
* Video : added support for display scaling
* Video : added a setImageSmoothing function
* Example : added "whack-a-mole" as an official example
* Example : added a new "platfomer" example (using legal assets) and removed alex kidd based examples

0.9.4
* General : melonJS is now only using Google Closure (removed YUI compressor)
* General : melonJS is now ES5 strict mode compliant
* General : added a .editorconfig file to provide basic rules to editors
* Core : added a flag to enable/disable automatic pause on loosing/gaining focus
* Core : fixed rendering loop when using requestAnimationFrame (parasyte)
* Core : added a renderCollisionMap debug setting (parasyte)
* Core : use console.error instead of window.alert
* Core : added the possibility to specify a user-defined sort function
* Core : fixed mixing screenObject added as object, and TMX level loading
* Core : fixed screenObject when extending update & draw function
* Entity : added an anchor point for renderables (through SpriteObject)
* Entity : added rotation support (through SpriteObject)
* Entity : added the possibility to pause an animation (parasyte)
* Entity : fixed default position by using top-left coordinates as in Tiled
* Entity : fixed invisible entities being removed when colliding
* Font : fixed me.Font horizontal alignement
* General : fixed & enhanced object/memory deallocation when switching levels
* General : rewrote the parallax code using the new Generic Image Layer Object
* General : added support for vertical parallax layer
* Geometry : added a function to test for vector "equality"
* Geometry : added a couple of Self function (to help avoid object creation)
* Loader : fixed a case issue between filename and asset name
* Input : added the possibility to check for mouse event based on world or screen coordinates
* Input : fixed a false-positive issue at initialization, and usage of special keys (parasyte)
* TMX : added dynamic layer rendering (configurable globally or per layer through Tiled)
* TMX : added Image Layer Support (Tiled daily builds only)
* TMX : added support for the new map background property (Tiled daily builds only)
* TMX : added a Color Layer (used when a background color is defined)
* TMX : another round of clean-up and various bug fixing
* TMX : added support for TMX Object without name (parasyte)
* TMX : added preliminary support for polygon and polyline objects (parasyte)
* TMX : fixed visible flag and user-defined properties not being applied to ObjectGroup
* TMX : fixed rendering issue with transformed tiles (AD, H, V)
* TMX : fixed display of map being smaller than the viewport
* TMX : fixed TMXObject not being declared correctly under the "me" namespace
* Utils : fixed the HexToRGB function and added support for the 3 char format (#hhh)
* Tween : fixed exception in the tween library (parasyte)
* Documentation : corrected and added missing documentation

0.9.3
* General : better error management and reporting
* General : added a dummy console.log for platforms not supporting it
* General : melonJS now uses Google Closure for library minification
* General : added a global gravity setting that will override entities default value if defined
* Core : now properly calls all objects onDestroyEvent function when resetting game
* Core : added the possibility to define a callback when a level is fully loaded
* Core : added a couple of utility functions (degToRad, radToDeg)
* Core : fixed GUID creation when passing a non string parameter
* Core : only check for collision when the projection vector is set
* TMX : global rewrite, code optimization and clean-up
* TMX : added support for isometric map loading and display
* TMX : added support for perspective map loading and display
* TMX : relaxed TMX property case sensitive checks
* TMX : added tile rotation support (Tiled 0.8.0)
* TMX : fixed level name property not being set, and use it when required
* LevelDirector : fixed the nextLevel & previousLevel functions
* Loader : added binary file support
* Loader : added possibility to dynamically load any resources (i.e. during the game)
* AnimationSheet : the entire sprite-sheet is now use to create the default animation
* Entity : fixed CollisionBox not being properly used on y axis when checking for collision
* Entity : fixed CollisionBox issue when dealing with sub-pixel positioning
* Entity : fixed setVelocity not setting y velocity when x velocity is null
* Entity : added missing properties (GUID, name) in InvisibleEntity
* Entity : fixed res.obj not defined in InvisibleEntity
* HUD : added a removeItem function
* GUI  : rewrote the GUI Object accordingly to the new event management
* Geometry : added a containsPoint function
* Geometry : added a floor() and ceil() function to Vector2d
* BitmapFont : fixed BitmapFont ignoring  'center' alignment
* BitmapFont : avoid implicit object conversion when rendering a bitmapFont
* Input : fixed use of numeric keys by using a proper constant value.
* Input : rewrote mouse event management
* Input : added touch event management (with mouse event emulation)
* Input : (beta) multitouch support
* Input : added Accelerometer event management
* Documentation : added a lots of missing documentation on various API
* Documentation : added JS syntax highlighting in the tutorial
* Documentation : don't use onDestroyEvent to manage score in the examples
* Documentation : exposed more TMX objects and APIs

0.9.2
* General : melonJS is now licensed under the terms of the MIT License
* General : added some Cake magic, allowing to use melonJS with CoffeeScript (by scan)
* General : added melonJS UML Class Diagram in the official repository (by Ben2303)
* General : melonJS now properly stays in it's own namespace (me)
* Audio : configurable behavior in case of audio loading error
* Core : fixed a shaking bug when collision box is not aligned with the sprite box
* Core : fixed collision detection bug (object being tested again itself)
* Core : refactored fading function using Tween objects (API CHANGE, see documentation)
* Core : added a helper method to know the sign of an number
* Core : corrected variables definition (global->local)
* Core : added a GUID (Game Unique Identifier) to objects
* Core : getEntityByName now also returns non Entity Object (like layers)
* Core : fixed state change when using custom state values
* Core : me.game.collide now also returns an object reference in the collision vector
* Core : renamed and correctly initialize the localStorage flag capability
* Documentation : various documentation correction and improvements
* Entity : added friction management
* Entity : updateMovement function now returns a collision "vector" (API CHANGE, see documentation)
* Entity : refactored/cleaned-up movement/collision function
* Entity : added support for multiline spritesheet (fixed cell size)
* Entity : added the possibility to define a specific transparent color for spritesheet
* Entity : implemented a resize function, allowing to resize a sprite on the fly
* Entity : optimized/refactored SpriteObject
* Entity : fixed object with 1 single sprite (no animation) not begin updated
* Entity : added the possibility to also specify a callback when an animation is over
* Entity : fixed an initialization issue when using melonJS without a Tilemap
* GUI : corrected me.GUI_Object and added missing documentation
* GUI : marked me.GUI_Object as deprecated, as it will be rewritten in a next release
* Event : also cancel event bubbling
* Font : added support for multiline fontsheet
* HUD : added a setItemValue() function
* HUD : corrected display issue on Opera
* Loader : added possibility to add graphics resources after pre-loading (e.g. ingame)
* TMX : use native Base64 decoding when available
* Viewport : object to follow can either be a Object Entity or a position Vector
* Viewport : fixed default value (if parameter not specified) for Axis to follow on
* Video : cleaned-up the applyRGBFilter function

0.9.1
* Core : "cache image" option (disabled by default) to use canvas instead of directly using Image Object
* Core : add onPause and onResume callback when game is paused/resumed on losing/gaining focus
* Core : added possibility to pass more than 1 extra argument to me.state.change (extra arguments will be passed to the reset function of the target object)
* Core : object can now only be destroyed using me.game.remove(obj), made of ObjectEntity.destroy a private function
* Core : beta dirty Rectangle support (only working for non scrolling level for now)
* Core : experimental webGL wrapper
* Core : added a getEntityByName function
* Core : fixed some kind of "lag" issues when deleting objects
* Core : improved the requestAnimFrame usage, and fallback to setInterval. me.sys.useNativeAnimFrame to enable it (disable by default)
* Core : optimized the way objects are managed in the game loop
* Core : defined (and used) a Object.defineProperty function to replace __defineGetter__ / __defineSetter__ (was not supported on IE9/IE10)
* TMX : implemented Tiled "transparency" property for Tileset, allowing to specify which color should be transparent (note: this slows down level loading)
* TMX : fixed unnecessary canvas creation for the collision layer (should free some memory)
* TMX : cleaned/optimized data loading and fixed an issue on FF with XML parsing of "big" Base64 encoded maps (only first nodeValue was parsed by the engine)
* TMX : added support for CSV data encoding
* TMX : added support for flipped tiles, as supported in Tiled 0.7
* TMX : added multiple tileset support
* TMX : added a "background_image" property. To be set through Tiled, and allowing to specify a fix background.
* Entity : merge AnimatedSpriteObject into SpriteObject. SpriteObject now takes an optional additional argument to create an animated sprite
* Entity : added a distanceTo function
* Viewport : fixed camera refresh when changing "deadzone" values
* Loader : added a "onProgress" callback to get progress notification, removing the need to poll the loader each frame for loading progress
* Loader : fix progress notification when TMX files are loaded into the levelDirector
* Loader : added a retry counter for the audio loading : script will now stop and throw an exception after 3 unsuccessful loading attempts.
* Video : renamed "applyEffect" to "applyRGBFilter", and fixed an issue on Opera
* Audio : fixed compatibility issues with IE9/10
* Geometry : added a merge function to me.Rect

0.9.0
* Documentation : API documentation using jsdoc-toolkit (finally!)
* Geometry : define getter for me.Rect coordinates (simplify code)
* Level : support for fadeOut/fadeIn effect in me.LevelEntity (when changing levels)
* Entity : correctly implemented InvisibleEntity Objects (no longer inherit from ObjectEntity)
* Entity : makes SpriteObjet inherit from me.Rect (make it easier to manage sprite pos and size)
* Loader : cosmetic update of the preloader screen
* Viewport : "rounding" issue fix in the viewportEntity (~~30% less CPU usage on Safari/OSX!)
* TMX : cleaned & refactored tilemap collision detection (still not perfect though)

0.8.0
* TMX : support for "TiledObject" (as supported in Tiled 0.6.2)
* Entity : re-factored constructor call to Object Entities (to use the settings obj produced through Tiled)
* Entity : moved collision function from AnimatedSpriteObject to ObjectEntity

0.7.9
* Viewport : added some effects to the camera object (shaking, fading, ...)
* Viewport : re-factored and fixed the camera/viewport code
* Core : re-factored public objects using John Resig Inheritance mechanism.
* Core : fixed the "bootstrap" (unnecessary double call)
* Entity : re-factored parallax code & corrected a bug that was causing the layers to be drawn 2x times
* Audio : partially fix crash audio in safari when audio is enabled
* Core : fixed gfx glitches (rounding issues)

0.7.6 (May 16, 2011)
first public version with alex4 !
www.melonjs.org is live :)<|MERGE_RESOLUTION|>--- conflicted
+++ resolved
@@ -1,11 +1,9 @@
 Version History
 ---------------
-<<<<<<< HEAD
 2.1.0
-=======
+
 2.0.2
 * Audio : Automatically cleanup `onend` callbacks in `me.audio.play`
->>>>>>> a2a65d6c
 
 2.0.1
 * Core : fixed loading under CocoonJS when using Canvas+
