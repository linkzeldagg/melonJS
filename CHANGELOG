Version History
---------------
<<<<<<< HEAD
3.0.0
* Container : added `autoDepth` feature that auto-increments a child's z-coordinate when inserted
* Core : renamed `Object.extend` to `me.Object.extend` (fixes conflicts with FaceBook SDK and underscore/lodash) (@jdrorrer)
* Core : plugins are now registered to `me.plugins` to prevent collisions within the `me.plugin` namespace
* Core : replaced `String.contains` by its ES6 equivalent: `String.includes`
* Core : replaced `Number.sign` by its ES6 equivalentL `Math.sign`
* Core : `me.game.currentLevel` has been removed in favor of accessing objects through `me.game.world` -- added `me.LevelDirector.getCurrentLevel()` as a stop-gap
* Core : added `me.sys.updatesPerSecond` to configure updating less often than drawing (@Giwayume)
* Entity : new positioning method, where the renderable is positioned according to its anchor and the Entity's body anchor (@Giwayume)
* General : the release build files are no longer versioned; this replaces the old style "melonJS-x.x.x.js" file naming convention with just "melonJS.js"
* Geometry : added a new `me.Vector3d` and `me.ObservableVector3d` class
* Geometry : removed `reverse` method from Vector classes; use `negateSelf` instead
* Geometry : removed `reflect` and `reflectN` methods from Vector classes
* Geometry : fixed `floor` and `floorSelf` methods on Vector classes with negative values
* Geometry : fixed `angle` method on Vector classes
* LevelDirector : level loading is now asynchronous; for sequential behavior, use the LEVEL_LOADED event or new `onLoaded` callback
* LevelDirector : added an `options` argument to the loading method; for specifying a target container, callback, and whether to merge (flatten) object groups
* Input : renamed last remaining mouse-related objects : `me.input.mouse` => `me.input.pointer`, `me.event.MOVEMOVE` => `me.event.POINTERMOVE`
* Input : added HTML5 Gamepad API support, with button and axis remapping
* Renderable : prevent position vector re-allocation when pooling renderable objects
* Renderable : renderables are now using a 3d Vector for position, using the z axis for layer ordering.
* Renderable : fixed a distortion issue when scaling and rotating sprites (@Giwayume)
* Renderable : fixed frame position when using cropping in TexturePacker (@Giwayume)
* Renderable : `anchorPoints` now defines the renderable position, scaling and rotation default origin point (@Giwayume)
* Renderable : better animation definition, allowing to set the animation delay on a per-frame basis
* Renderer : added `renderer.createPattern()` and `renderer.drawPattern()`
* Shapes : added support for the free Physic Body Editor tool (in addition to the existing PhysicsEditor support)
* Shapes : refactored `me.Rect` to inherit from `me.Polygon`
* Texture : added support for per-frame pivot points in animations (@Giwayume)
* TMX : added hexagonal map support (@matthewmmorrow)
* TMX : optimized all renderers to be more GC friendly (using the pooling system for temporary objects)
* TMX : refactored the `me.TMXTileMap` object, so that it can be used to easily add level into a container object
* TMX : `me.ImageLayer` is now drawn relative to the viewport boundary, and can be anchored appropriately
* TMX : internally normalizes XML into the same JSON format supported by Tiled; cleans up many compatibility functions and removes several fallback cases
* TMX : removed `me.TMXTileMap.moveToCenter` and `me.TMXTileMap.reset` methods
* TMX : added support for per-frame animation delay to Tiled Objects (for tileset animations)
* TMX : added support for layer data encoding in JSON map format (Tiled 0.13)
* Video : optimized ImageLayer repeat modes (repeat modes require power-of-two sized images for WebGL)
* Video : added `fill-min` and `flex` scaling modes
* Video : animations are now able to skip frames for low FPS devices and high-speed animations
* WebGLRenderer : added `repeat` parameter to `createTexture` method
=======
2.1.4
* Audio : fixed the audio-enable workaround on iOS9
* Tween : fixed potential re-initialization issues when recycling tween objects.
>>>>>>> ba7d143c

2.1.3
* Audio : fixed an issue with decoding audio data on Opera
* Audio : updated to the latest 2.0 Howler beta (fixes a loop issue on Chrome mobile, and touch event for iOS playback)
* Core : fixed an exception in the Map polyfill
* Documentation : added docs for the Renderer interface, including the beta WebGLRenderer and shader
* Particles : fix an exception in `me.ParticleContainer` (introduced in 2.1.2)
* TMX : fixed TMXLayer opacity when preRender is enabled
* TMX : fixed ImageLayer opacity
* Video : fixed a regression where `me.device.getPixelRatio()` no longer works when called before `me.video.init()` (introduced in 2.1.0)
* WebGLRenderer : fixed a bug that causes a compile failure with the quad fragment shader on a small number of platforms

2.1.2
* LevelDirector : do not replace Tile Object's `renderable`
* Renderable : fixed renderable bounds initialization with object pooling

2.1.1
* Container : fixed child bounds when manipulating the container position.
* Core : fixed a regression when using the pooling system with renderables.
* Examples : fixed conditional debugPanel loading in cocoonJS
* Font : fixed the drawStroke function (@zoiba)
* Input : fixed an uncaught exception with the 'maxTouchPoints' polyfill under Chrome 43+
* Input : fixed/improved `pointerEvent` and `pointerLeave` event bindings for the sample GUI Object
* Loader : throw an exception indicating to use JSON if XML parsing is not supported by the browser/platform

2.1.0
* Audio & Loader : file/clip names passed to various methods are now case sensitive. Removed uses of toLowerCase on variables.
* Audio : properly dispose of audio resources when using cocoonJS
* Container : `getChildByProp` and friends now accepts a RegExp for value matching
* Color : added high-precision color transformation for me.Color
* Core : added `me.pool.exists` (@xorinzor)
* Core : fixed collision detection with nested Containers
* Core : added `me.game.HASH` to pass key-value options in the URL
* Core : now uses only case-sensitive string matching; DoN't MiX cAsE!
* Device : added browser language detection
* Entity : entity bodies now have a default shape if not overridden by the entity constructor.
* Entity : renderables are now positioned relative to the body bounds
* Font : updated me.Font to work with me.Color (@xorinzor)
* Font : updated the me.Font api to be consistent with me.BitmapFont and the Renderer class
* Font : added support for WebGL (using me.Font is however not recommended for performances reason)
* Input : added support for `pointerenter` and `pointerleave` events (@TheManuz)
* Input : allow regions to be any shape when registering pointer event, and not just me.Rect
* Input : `releasePointerEvent` now accepts an optional extra argument that references "which callback" to release
* Particles : fixed angle variation and speed variation in `me.ParticleEmitter`
* Renderable : normalized constructors for `me.Sprite` and `me.AnimationSheet` (see the wiki upgrade guide)
* Renderable : removed `hWidth` and `hHeight` properties
* Shapes : added basic support for the PhysicsEditor tool (mainly shapes definition)
* Texture : added support for the WebGL Renderer
* Texture : texture atlas can now be created using a “standard” sprite sheet
* Texture : `me.TextureAtlas` has been renamed to `me.video.renderer.Texture`
* TMX : added parsing of the new `id` (unique ID) property for objects (Tiled 0.11.0)
* TMX : fixed horizontal, vertical and antidiagonal flipping for tile objects
* TMX : remove deprecated "transparency color" - use PNG images with alpha channel instead
* Video : refactored the me.video.init to be more flexible in terms of mandatory/optional arguments
* Video : turn canvas transparency off by default; can be enabled by passing `options.transparent = true` to `me.video.init()`
* Video : renderers are now classes that can be instantiated with `new me.CanvasRenderer` and `new me.WebGLRenderer`
* Video : added support for the `image-rendering` CSS property standard "pixelated" value
* Video : added new `scaleMethod` option : `fit`, `fill-max`, `flex-height`, `flex-width`, and `stretch`; replaces old `maintainAspectRatio` flag (@Djokal)

2.0.2
* Audio : automatically cleanup `onend` callbacks in `me.audio.play`
* Audio : `me.audio.play` now applies the `loop`, `onend`, and `volume` properties only to the expected sound instance ID
* Audio : fix `me.audio.unmute()`
* Audio : updated to the latest Howler 2.0 build (various fixes and improvements)
* Audio : added `instance_id` parameter to `mute` and `unmute` methods
* Audio : updated documentation
* CanvasRenderer : fixed an issue/regression with the `globalAlpha` functions
* Core : fixed collision detection between `me.Ellipse` (circle) and `me.Line` shapes
* Core : fixed renderable positioning with nested me.Container objects
* Core : fixed an uncaught exception in IE9 with Float32Array
* Documentation : fixed anchor positioning
* Documentation : added anchor target highlighting
* Documentation : fixes in me.Font, me.BitmapFont, and me.Entity
* Entity : removed `me.ObjectSettings`
* Font : fixed globalAlpha not being set when using `me.Font.setOpacity()`
* TMX : fixed an uncaught exception when loading a map with an empty object layer (thanks @Tiagojdferreira)

2.0.1
* Core : fixed loading under CocoonJS when using Canvas+
* Shapes : replaced the isometric magic numbers used for scaling, by proper and more accurate math constants (ldd)
* Audio : fixed sound looping
* Audio : fixed onend callback not being repeatedly fired when looping a sound
* Audio : cleaned the onend callback when stopping a sound
* Audio : added a me.audio.fade() function

2.0.0
* Core : implemented a new shape based collision system for the collision layer
* Core : added user agent detection for Kindle devices
* Core : fixed the collision response for circles (me.Ellipse with a uniform radius)
* Shapes : renamed me.PolyShape to me.Polygon and simplified the constructor (no longer needs a fourth param)
* Shapes : added a new shape: me.Line
* Shapes : added multi shapes support for body
* Shapes : added rotation and scaling support for `me.Polygon`/`me.Line` shapes.
* Audio : the Howler library has been updated to the last 2.0 beta
* Audio : removed the cocoonJS hack, as the pause/resume function have been fixed through Howler 2.0
* Entity : added automatic collision response handling (not fully done yet actually)
* Container : fixed an issue where "non-floating" containers always passed the in-viewport test
* CanvasRenderer : All fill & stroke methods have removed the color & line width parameters. Use the new setColor and setLineWidth methods.
* CanvasRenderer : Removed strokeLine, was duplicate with drawLine
* WebGLRenderer : New WebGLRenderer has reached "alpha", and can be enabled by passing the `me.video.WEBGL` flag to `me.video.init()`
* Particles : fixed randomness in the emitter for scaling and rotation of particles
* Particles : fixed widget drawing in Particle Editor
* TMX : added rotation support for Polygon/PolyLine objects (Tiled 0.10+)
* TMX : added support for tileset animations (Tiled 0.10+)
* TMX : fixed isometric projection for Polygon/PolyLine objects
* TMX : fixed TSX external tileset loading

1.1.0
* Core : reorganised source code for all basic object definition/augmentation
* Core : new CI and unit testing frameworks
* Core : new object inheritance mechanism: http://github.com/parasyte/jay-inheritance
* Core : added array random and weightedRandom functions (aaschmitz)
* Core : added a Base64 Encode function (aaschmitz)
* Core : new `me.Error` class to help better track down exceptions' origin
* Core : brand new "Separate Axis Theorem " based collision algorithm (support polygon/ellipse, and provides more accurate collision response)
* Core : added collision filtering support
* Core : added a spatial partitioning algorithm (QuadTree) for super fast collision detection
* Container : `addChild` and `addChildAt` now return the added child
* Video : refactored canvas drawing out to me.CanvasRenderer. Video is now agnostic of rendering target. Use me.video.renderer to call things like getWidth, getHeight, getCanvas, getContext, etc.
* Video : constructor parameters changed. 2nd parameter now expects renderer type. For now, just supports me.video.CANVAS
* CanvasRenderer : object is passed to the draw calls of each object in the world Container. Implemented various draw apis fillRect, and fillArc for example. me.Font still requires an instance of Context2d.
* Renderable : renamed `me.SpriteObject` to `me.Sprite` and `me.ObjectContainer` to `me.Container`, for a cleaner API
* Renderable : constructors refactored to accept x & y numeric values, over a single vector object. Effects: me.Container, me.Rect, me.PolyShape, me.Ellipse, me.Renderable
* Shapes : setShape updated to accept x & y numeric values over a vector object for: me.Rect, me.PolyShape, me.Ellipse
* Camera : fixed viewport bounds setting when using isometric map (Juhana Paavola)
* Entity : entity object redesign with a full polygon shape based physic body implementation
* Entity : `me.ObjectEntity` has been renamed to `me.Entity` to avoid confusion between the old and new entity component.
* Audio : fixed some audio load issues and error callbacks
* Audio : sync'ed with last Howler 1.1.25 version (fixes numerous issues, see official changelog for more details)
* TMX : fixed the background color drawing when the level is smaller than the display canvas
* TMX : fixed the getTile function returning wrong tiles when using isometric maps
* TMX : fixed collision layer rendering issue with isometric map
* TMX : fixed world container size not being updated after a new level is loaded

1.0.2
* Core : improved general compatibility with IE9/IE10 (Desktop/Mobile/Tablets)
* Geometry : added basic type check for the `me.Vector2d` constructor
* Input : fixed event detection on Chrome 35+

1.0.1
* Core : removed unused `Object.mixin` method, (caused compatibility issues with socket.io and other libs)
* Entity : disable falling flag when gravity is disabled
* Entity : fix an exception in ObjectEntity.checkCollision()
* Entity : fixed a regression on breakable tiles
* Entity : use width and height by default if spritewidth and spriteheight are not defined
* Entity : throw an exception if mandatory fields width and height are not defined
* Entity : fixed an exception in ObjectEntity.flipX/Y()
* Loader : fixed asset loading when named as a number
* ObjectContainer : use cyclic zIndex by default instead of Infinity
* Audio : sync'ed with last Howler version (as now officially and properly support CocoonJS)
* Audio : melonJS now throws an exception when attempting to load audio assets before audio is initialized
* TMX : fixed a potential issue with ImageLayer when ratio is set to 0 in Tiled
* Font : fixed opacity property usage for me.BitmapFont object.
* Renderable : added a tap and hold feature to the me.GUI_Object object (juhanapaavola)
* Particles : fixed the particle emitter bounds (aaschmitz)
* Input : added several keyboard keys for input mapping (aaschmitz)

1.0.0
* Core : now pass the elapsed time as a parameter when calling any object update function
* Core : cleaned-up/renamed conflicting set function in shape and font objects
* Core : added new shapes objects (Ellipse, Polygon) on top of the existing Rectangle one
* Core : added a mixing property to object (insidiator)
* Core : deprecated object manipulation (add, remove) have been removed from me.game
* Core : renamed the `me.entityPool` API to `me.pool` and related functions (see documentation & upgrade guide)
* Entity : deprecated helper function (doJump, doWalk) have been removed
* ObjectContainer : renamed getEntityByProp to getChildByProp
* ObjectContainer : getChildByProp now returns all matching object type and not only "entities"
* Camera : camera bounds are now defined as a rectangle and not only in width and height
* Loader : added resource information to loader progress event (warpten)
* Loader : added loading of TMX data from javascript (json) objects (paulmedwal)
* Color : melonJS now defines a new me.Color class for advanced color manipulation
* Particles : added basic Particle System, with emitters and particles (aaschmitz/insidiator)
* Particles : added a particle emitter editor, see the example folder (insidiator)
* Device : added full cross-browser support for the Fullscreen API (see me.device)
* Device : added support for the vibration API (me.device.vibrate)
* Device : renamed the me.save.delete function to me.save.removed (delete is a reserved keyword)
* Device : added support for the visibilitychange API (pause/stop state on window show/hidden status)
* Audio : modernised (and also mobile compatible) web audio API based on the awesome Howler library
* Input : added the possibility to disable globally or per key the default browser action
* Input : automatically enable keyboard even on desktop type devices
* Input : the registerPointerEvent function now only accepts the standardized Pointer Event names.
* TMX : added proper support for all shape type (collision is still however resolved using AABB detection)
* TMX : XML TMX map are now converted to a JXON object on-the-fly, allowing to remove duplicated parsing code
* TMX : added the Tiled "type" property to TMXObject
* TMX : melonJS will now respect the object size as defined in Tiled when parsing/creating related object in the game world
* Timer : added a setTimeout and setIntveral function obeying the engine pause state
* Tween : fixed tweens to properly maintain time state when paused
* Renderable : `collisionBox` has been replaced by a more cleaner implementation (see `getShape`/`addShape`/`getBounds`)
* Renderable : the flicker function now takes the global flickering duration in ms (as opposed in frame count)
* Renderable : removed the visible property

0.9.11
* Documentation : numerous fixes and improvements
* General : fix initial loading for me.save, and update documentation
* General : fix detection of localStorage on some phones (agmcleod)
* General : fix uncaught exception when objects without a position vector are added to a container
* Input : fully support event-driven key input with me.event.KEYDOWN and me.event.KEYUP
* Input : multiple keys bound to the same action will no longer cancel each other
* Input : fixed pointerEvent support on IE11
* ObjectContainer : fixed rendering of nested containers (again) - Thanks to Peter Hull
* ObjectContainer : fixed getEntityByProp with nested containers
* Animation : (quick) fixed hWidth and hHeight not being updated when the frame size is different
* Core : better support object reset through a onResetEvent function when using object pooling
* Tween : updated the me.Tween object to be usable with the object pooling mechanism
* Font : added a trimRight polyfill to the String class to help fixing multi-line ASCII rendering
* Font : added a drawStroke function
* Font : fixed a bug that broke some CSS font-family names, like `monospace` and `"Trebuchet MS"`

0.9.10
* Core : fixed object `visible` flag not being set based on their parent group visible status
* Core : fixed both `pauseOnBlur` and `StopOnBlur` being enabled by default
* TMX : fixed the imageLayer reset bug (when unsubscribing the viewport change event)
* TMX : fixed an undefined tileset issue when adding a new Tile through the `setTile` function
* Documentation : fixed the parameter value of the hasChild function
* Renderable : moved the opacity related getter/setter function into the Renderable class
* Renderable : fixed group opacity setting fully overwriting renderable opacity settings
* ScreenObject : fixed cases where ScreenObjects may not be considered in the viewport
* ObjectContainer : fixed rendering of nested containers

0.9.9
* General : added proper support for a jslint task and cleaned source code accordingly (nvlbg)
* General : added a renderable container object (me.ObjectContainer) and reorganize `me.game` accordingly
* General : added `me.game.world` as a reference to the game world root object container.
* General : added a new me.save class to manage localStorage, and moved (deprecated) the old me.stat to the plugin repository
* Core : improved game pause management (by swmuron)
* Core : added a `me.device` object containing device specific capabilities and events (agmcleod)
* Core : moved all device read-only flags to the new me.device object
* Core : fixed Opera Mobile detection when sniffing user agent
* Core : improved orientation change detection, added me.device.orientation and a specific minpubsub channel
* Core : moved debug flags to the debugPanel plugin
* Input : fixed accelerometer event registration when supported
* Input : added support for windows 8 accelerometer (Halfman)
* Input : improved mouse wheel event support to be compatible with all recent browsers
* Input : added support for the touchCancel and mousecancel events
* Input : added TAB key definition to key bindings (agmcleod)
* Loader : refreshed the loader a bit, and added the new logo
* Loader : fixed binary loader (agmcleod)
* Video : added support for CocoonJS 1.4 ('antialias' parameter and the new `dispose` function)
* Video : added proper support for video scaling on High-DPI devices (no longer requires the JS hack in the index HTML file)
* Video : fix `me.sys.scalingInterpolation` when display is resized.
* TMX : fixed default group opacity value not being applied to child objects.
* TMX : optimized tile rendering, by using a tileset reference in Tile object
* TMX : added preliminary support for non rectangular shapes in Tiled (although currently converted to me.Rect)
* TMX : fixed multiple image backgrounds with `ratio` properties that are different values
* TMX : fixed me.ImageLayer drawing being delayed by one frame
* Font : Font objects now properly extend me.Renderable
* GUI : `HUD` objects have been completely replaced by me.ObjectContainer; See Platformer example for new HUD implementation pattern.
* Animation : the `animationspeed` property, now defines the delay between frames in terms of milliseconds (as opposed to framecount)
* Animation : allow animation callback to prevent resetting to first frame by returning `false` *really fixed this time*
* Shapes : new shapes added for future expansion: me.Ellipse, me.PolyShape
* Shapes : `me.Rect.getRect()` renamed `getBounds()`
* Tween : the tween implementation has been updated to the last official r11 version.
* Camera : renamed the mislabeled worldToScreen and ScreenToWorld, and fixed a bug in one of the function.

0.9.8
* Renderable : added ShoeBox Packed Texture Support (see `me.TextureAtlas`)
* Loader : the `tps` data type has been changed to a more generic `json` data type (agmcleaod)
* Input : added MSPointer support (Halfman)
* Input : normalized API and management of input event and enabled multi-touch for PointerEvent
* Input : added throttling support for `****move` events
* Core : main loop now uses requestAnimationFrame by default with a fallback to setTimeout
* Video : added the possibility to specify a maximum size when enabling video scaling
* Video : automatically limit the maximum size if the corresponding CSS properties are set
* TMX : added the possibility to specify different axis value for the scrolling ratio
* Font : fixed drawing characters with charCode smaller than the firstChar value.
* Renderable : allow animation callback to prevent resetting to first frame by returning `false
* Core : added "Mobile" to `me.sys.isMobile` UA sniffer (fix Firefox OS detection)

0.9.7
* General : melonJS now uses Grunt, the task manager, for the build system
* General : game objects will not update unless inside the viewport or `obj.alwaysUpdate` flag is enabled
* Audio : preliminary audio support for mobile devices (iOS6 for now)
* Core : added a `me.sys.isMobile` flag to detect running on a mobile device
* Core : now using `screencanvas` extension for CocoonJS
* Core : fixed `me.game.remove()` destroying the object too early
* Entity : ObjectEntity is now composed with a `renderable` component (does not anymore inherit from AnimationSheet)
* Entity : renderable default position is now set based on the me.ObjectEntity default anchor point.
* Entity : fixed ladder collision detection/management
* Examples : new collision_test example (see ticket #103)
* Examples : new font_test example
* Font : changed default alignement to `left`/`top`
* Font : added multiline support for `me.Font` and `me.BitmapFont`
* Geometry : most `me.Vector2d` methods return a reference to `this`, to allow method chaining
* Input : added a `me.input.unlockKey()` function that allows to manually unlock key (DblK)
* Loader : fixed loader when repeatedly calling the preloader
* Renderable : new base class for any objects that needs to draw (Sprite, ImageLayer, GUI, etc...)
* Renderable : added TexturePacker Support (see `me.TextureAtlas`)
* TMX : fixed `me.ImageLayer.ratio` on Firefox & Opera
* TMX : allows changing the imageLayer default origin using the imageLayer anchorPoint
* TMX : added a new `me.game.getEntityByProp()` function (DblK)
* TMX : added JSON map parsing support
* TMX : small optimization for isometric rendering (`pixelToTileCoords()` function)
* TMX : fixed access to inherited properties
* TMX : added an entry point for a potential gzip/zlib TMX decompression plugin
* TMX : fixed object positioning on isometric maps (andyveliz)
* TMX : property value convention for automatically JSON-decoding; prefix with `json:`
* Video : fixed `viewport.shake()`
* Video : optimized framerate on cocoonJS platforms by using the 'screencanvas' extension
* Video : disable video scaling interpolation by default

0.9.6
* General : fix compatibility issue with previous iOS(5.x) and Android version
* Core : workaround for useNativeFrame when cancelAnimationRequest is not supported
* Audio : added volume and mute control settings
* Audio : added the possibility to stream audio elements
* TMX : code optimization to lower memory usage
* TMX : fixed layer scrolling when using pre-rendering
* Loader : fixed `me.loader.load` not adding TMX into the `me.levelDirector`

0.9.5
* Audio : added mp4/aac pre-loading support
* Audio : added codec selection based on audio support level
* Core : fixed requestAnimationFrame
* Core : added an official plugin API
* Core : fixed a object removing and sorting lock issue
* Core : added a 'floating' property for renderables
* Core : added Object Pooling support
* Core : fixed the `me.game.getEntityByName` function when using camelcase names
* Debug : added a simple debug panel plugin
* Font : fixed font name starting with a decimal value
* Font : added changes to allow specifying a flat number of px,em, etc for font sizes.
* Font : added support for comma separated font names like in CSS
* Event : added Daniel Lamb minPubSub library for event publishing
* Event : fixed touch event support detection on cocoonJS
* Event : added `click`, `dblclick`, `tap` events
* Event : fixed mouse event conflict and mousewheel event
* Geometry : added a function to return the angle between two vectors
* Input : me.GUI_Object's onClicked() function has been renamed to onClick()
* Loader : use asynchronous mode when loading XML files
* Entity : added spacing and margin capacities for sprite (same as Tile Map Sprite)
* Entity : fixed flickering when using requestAnimationFrame
* Entity : added opacity setting
* Entity : fixed visible property automatic setting
* Entity : moved collision check outside of the Entity Object
* Entity : cleaned and renamed the collision utility function
* Entity : added the possibility to check for multiple collision
* Entity : added a `collideType` function to check for collision with a specific type
* Entity : moved collisionBox from SpriteObject to Entity Object
* Entity : added a distanceToPoint, angleTo and angleToPoint function
* Tween : fixed tween when pausing game
* Tween : various fixes and optimization from the official repository
* TMX : fixed a bug that was preventing a non visible layer to be set visible later
* TMX : fixed the clearTile function on non visible layers (e.g. collision map)
* TMX : added official support for Opacity in TiledLayer, TMXLayer, colorLayer and ImageLayer
* TMX : added support for TSX files
* TMX : added a `repeat` property to Image Layer instances, similar to CSS background-position
* TMX : parallax layer is now based on the new "official" Image Layer support (from Tiled 0.9.0)
* TMX : fixed the `getObjectGroupByName()` function
* TMX : added support for custom tile type
* Tutorial : fixed camel case issue in resource names
* Tutorial : update the parallax part to reflect last changes in melonJS (Image Layer)
* Video : added support for display scaling
* Video : added a setImageSmoothing function
* Example : added "whack-a-mole" as an official example
* Example : added a new "platfomer" example (using legal assets) and removed alex kidd based examples

0.9.4
* General : melonJS is now only using Google Closure (removed YUI compressor)
* General : melonJS is now ES5 strict mode compliant
* General : added a .editorconfig file to provide basic rules to editors
* Core : added a flag to enable/disable automatic pause on loosing/gaining focus
* Core : fixed rendering loop when using requestAnimationFrame (parasyte)
* Core : added a renderCollisionMap debug setting (parasyte)
* Core : use console.error instead of window.alert
* Core : added the possibility to specify a user-defined sort function
* Core : fixed mixing screenObject added as object, and TMX level loading
* Core : fixed screenObject when extending update & draw function
* Entity : added an anchor point for renderables (through SpriteObject)
* Entity : added rotation support (through SpriteObject)
* Entity : added the possibility to pause an animation (parasyte)
* Entity : fixed default position by using top-left coordinates as in Tiled
* Entity : fixed invisible entities being removed when colliding
* Font : fixed me.Font horizontal alignement
* General : fixed & enhanced object/memory deallocation when switching levels
* General : rewrote the parallax code using the new Generic Image Layer Object
* General : added support for vertical parallax layer
* Geometry : added a function to test for vector "equality"
* Geometry : added a couple of Self function (to help avoid object creation)
* Loader : fixed a case issue between filename and asset name
* Input : added the possibility to check for mouse event based on world or screen coordinates
* Input : fixed a false-positive issue at initialization, and usage of special keys (parasyte)
* TMX : added dynamic layer rendering (configurable globally or per layer through Tiled)
* TMX : added Image Layer Support (Tiled daily builds only)
* TMX : added support for the new map background property (Tiled daily builds only)
* TMX : added a Color Layer (used when a background color is defined)
* TMX : another round of clean-up and various bug fixing
* TMX : added support for TMX Object without name (parasyte)
* TMX : added preliminary support for polygon and polyline objects (parasyte)
* TMX : fixed visible flag and user-defined properties not being applied to ObjectGroup
* TMX : fixed rendering issue with transformed tiles (AD, H, V)
* TMX : fixed display of map being smaller than the viewport
* TMX : fixed TMXObject not being declared correctly under the "me" namespace
* Utils : fixed the HexToRGB function and added support for the 3 char format (#hhh)
* Tween : fixed exception in the tween library (parasyte)
* Documentation : corrected and added missing documentation

0.9.3
* General : better error management and reporting
* General : added a dummy console.log for platforms not supporting it
* General : melonJS now uses Google Closure for library minification
* General : added a global gravity setting that will override entities default value if defined
* Core : now properly calls all objects onDestroyEvent function when resetting game
* Core : added the possibility to define a callback when a level is fully loaded
* Core : added a couple of utility functions (degToRad, radToDeg)
* Core : fixed GUID creation when passing a non string parameter
* Core : only check for collision when the projection vector is set
* TMX : global rewrite, code optimization and clean-up
* TMX : added support for isometric map loading and display
* TMX : added support for perspective map loading and display
* TMX : relaxed TMX property case sensitive checks
* TMX : added tile rotation support (Tiled 0.8.0)
* TMX : fixed level name property not being set, and use it when required
* LevelDirector : fixed the nextLevel & previousLevel functions
* Loader : added binary file support
* Loader : added possibility to dynamically load any resources (i.e. during the game)
* AnimationSheet : the entire sprite-sheet is now use to create the default animation
* Entity : fixed CollisionBox not being properly used on y axis when checking for collision
* Entity : fixed CollisionBox issue when dealing with sub-pixel positioning
* Entity : fixed setVelocity not setting y velocity when x velocity is null
* Entity : added missing properties (GUID, name) in InvisibleEntity
* Entity : fixed res.obj not defined in InvisibleEntity
* HUD : added a removeItem function
* GUI  : rewrote the GUI Object accordingly to the new event management
* Geometry : added a containsPoint function
* Geometry : added a floor() and ceil() function to Vector2d
* BitmapFont : fixed BitmapFont ignoring  'center' alignment
* BitmapFont : avoid implicit object conversion when rendering a bitmapFont
* Input : fixed use of numeric keys by using a proper constant value.
* Input : rewrote mouse event management
* Input : added touch event management (with mouse event emulation)
* Input : (beta) multitouch support
* Input : added Accelerometer event management
* Documentation : added a lots of missing documentation on various API
* Documentation : added JS syntax highlighting in the tutorial
* Documentation : don't use onDestroyEvent to manage score in the examples
* Documentation : exposed more TMX objects and APIs

0.9.2
* General : melonJS is now licensed under the terms of the MIT License
* General : added some Cake magic, allowing to use melonJS with CoffeeScript (by scan)
* General : added melonJS UML Class Diagram in the official repository (by Ben2303)
* General : melonJS now properly stays in it's own namespace (me)
* Audio : configurable behavior in case of audio loading error
* Core : fixed a shaking bug when collision box is not aligned with the sprite box
* Core : fixed collision detection bug (object being tested again itself)
* Core : refactored fading function using Tween objects (API CHANGE, see documentation)
* Core : added a helper method to know the sign of an number
* Core : corrected variables definition (global->local)
* Core : added a GUID (Game Unique Identifier) to objects
* Core : getEntityByName now also returns non Entity Object (like layers)
* Core : fixed state change when using custom state values
* Core : me.game.collide now also returns an object reference in the collision vector
* Core : renamed and correctly initialize the localStorage flag capability
* Documentation : various documentation correction and improvements
* Entity : added friction management
* Entity : updateMovement function now returns a collision "vector" (API CHANGE, see documentation)
* Entity : refactored/cleaned-up movement/collision function
* Entity : added support for multiline spritesheet (fixed cell size)
* Entity : added the possibility to define a specific transparent color for spritesheet
* Entity : implemented a resize function, allowing to resize a sprite on the fly
* Entity : optimized/refactored SpriteObject
* Entity : fixed object with 1 single sprite (no animation) not begin updated
* Entity : added the possibility to also specify a callback when an animation is over
* Entity : fixed an initialization issue when using melonJS without a Tilemap
* GUI : corrected me.GUI_Object and added missing documentation
* GUI : marked me.GUI_Object as deprecated, as it will be rewritten in a next release
* Event : also cancel event bubbling
* Font : added support for multiline fontsheet
* HUD : added a setItemValue() function
* HUD : corrected display issue on Opera
* Loader : added possibility to add graphics resources after pre-loading (e.g. ingame)
* TMX : use native Base64 decoding when available
* Viewport : object to follow can either be a Object Entity or a position Vector
* Viewport : fixed default value (if parameter not specified) for Axis to follow on
* Video : cleaned-up the applyRGBFilter function

0.9.1
* Core : "cache image" option (disabled by default) to use canvas instead of directly using Image Object
* Core : add onPause and onResume callback when game is paused/resumed on losing/gaining focus
* Core : added possibility to pass more than 1 extra argument to me.state.change (extra arguments will be passed to the reset function of the target object)
* Core : object can now only be destroyed using me.game.remove(obj), made of ObjectEntity.destroy a private function
* Core : beta dirty Rectangle support (only working for non scrolling level for now)
* Core : experimental webGL wrapper
* Core : added a getEntityByName function
* Core : fixed some kind of "lag" issues when deleting objects
* Core : improved the requestAnimFrame usage, and fallback to setInterval. me.sys.useNativeAnimFrame to enable it (disable by default)
* Core : optimized the way objects are managed in the game loop
* Core : defined (and used) a Object.defineProperty function to replace __defineGetter__ / __defineSetter__ (was not supported on IE9/IE10)
* TMX : implemented Tiled "transparency" property for Tileset, allowing to specify which color should be transparent (note: this slows down level loading)
* TMX : fixed unnecessary canvas creation for the collision layer (should free some memory)
* TMX : cleaned/optimized data loading and fixed an issue on FF with XML parsing of "big" Base64 encoded maps (only first nodeValue was parsed by the engine)
* TMX : added support for CSV data encoding
* TMX : added support for flipped tiles, as supported in Tiled 0.7
* TMX : added multiple tileset support
* TMX : added a "background_image" property. To be set through Tiled, and allowing to specify a fix background.
* Entity : merge AnimatedSpriteObject into SpriteObject. SpriteObject now takes an optional additional argument to create an animated sprite
* Entity : added a distanceTo function
* Viewport : fixed camera refresh when changing "deadzone" values
* Loader : added a "onProgress" callback to get progress notification, removing the need to poll the loader each frame for loading progress
* Loader : fix progress notification when TMX files are loaded into the levelDirector
* Loader : added a retry counter for the audio loading : script will now stop and throw an exception after 3 unsuccessful loading attempts.
* Video : renamed "applyEffect" to "applyRGBFilter", and fixed an issue on Opera
* Audio : fixed compatibility issues with IE9/10
* Geometry : added a merge function to me.Rect

0.9.0
* Documentation : API documentation using jsdoc-toolkit (finally!)
* Geometry : define getter for me.Rect coordinates (simplify code)
* Level : support for fadeOut/fadeIn effect in me.LevelEntity (when changing levels)
* Entity : correctly implemented InvisibleEntity Objects (no longer inherit from ObjectEntity)
* Entity : makes SpriteObjet inherit from me.Rect (make it easier to manage sprite pos and size)
* Loader : cosmetic update of the preloader screen
* Viewport : "rounding" issue fix in the viewportEntity (~~30% less CPU usage on Safari/OSX!)
* TMX : cleaned & refactored tilemap collision detection (still not perfect though)

0.8.0
* TMX : support for "TiledObject" (as supported in Tiled 0.6.2)
* Entity : re-factored constructor call to Object Entities (to use the settings obj produced through Tiled)
* Entity : moved collision function from AnimatedSpriteObject to ObjectEntity

0.7.9
* Viewport : added some effects to the camera object (shaking, fading, ...)
* Viewport : re-factored and fixed the camera/viewport code
* Core : re-factored public objects using John Resig Inheritance mechanism.
* Core : fixed the "bootstrap" (unnecessary double call)
* Entity : re-factored parallax code & corrected a bug that was causing the layers to be drawn 2x times
* Audio : partially fix crash audio in safari when audio is enabled
* Core : fixed gfx glitches (rounding issues)

0.7.6 (May 16, 2011)
first public version with alex4 !
www.melonjs.org is live :)<|MERGE_RESOLUTION|>--- conflicted
+++ resolved
@@ -1,6 +1,5 @@
 Version History
 ---------------
-<<<<<<< HEAD
 3.0.0
 * Container : added `autoDepth` feature that auto-increments a child's z-coordinate when inserted
 * Core : renamed `Object.extend` to `me.Object.extend` (fixes conflicts with FaceBook SDK and underscore/lodash) (@jdrorrer)
@@ -42,11 +41,10 @@
 * Video : added `fill-min` and `flex` scaling modes
 * Video : animations are now able to skip frames for low FPS devices and high-speed animations
 * WebGLRenderer : added `repeat` parameter to `createTexture` method
-=======
+
 2.1.4
 * Audio : fixed the audio-enable workaround on iOS9
 * Tween : fixed potential re-initialization issues when recycling tween objects.
->>>>>>> ba7d143c
 
 2.1.3
 * Audio : fixed an issue with decoding audio data on Opera
