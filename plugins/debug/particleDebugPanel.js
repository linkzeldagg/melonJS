--- conflicted
+++ resolved
@@ -29,30 +29,7 @@
     particleDebugPanel = me.plugin.Base.extend(
     /** @scope me.debug.Panel.prototype */
     {
-<<<<<<< HEAD
-=======
-
-        // Object "Game Unique Identifier"
-        GUID : null,
-
-        // to hold the debug options 
-        // clickable rect area
-        area : {},
-        
-        // panel position and size
-        rect : null,
-        
-        // for z ordering
-        // make it ridiculously high
-        z : Infinity,
-        
-        // visibility flag
-        visible : true,
-        
-        // minimum melonJS version expected
-        version : "1.0.1",
-
->>>>>>> c9dc8fd5
+
         /** @private */
         init : function() {
             // call the super constructor
