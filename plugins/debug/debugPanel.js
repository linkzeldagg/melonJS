/*
 * MelonJS Game Engine
 * Copyright (C) 2011 - 2014 Olivier Biot, Jason Oster, Aaron McLeod
 * http://www.melonjs.org
 *
 * a simple debug panel plugin
 * usage : me.plugin.register(debugPanel, "debug");
 *
 * you can then use me.plugin.debug.show() or me.plugin.debug.hide()
 * to show or hide the panel, or press respectively the "S" and "H" keys.
 *
 * note :
 * Heap Memory information is available under Chrome when using
 * the "--enable-memory-info" parameter to launch Chrome
 */

(function($) {

    // ensure that me.debug is defined
    me.debug = me.debug || {};

    /**
     * @class
     * @public
     * @extends me.plugin.Base
     * @memberOf me
     * @constructor
     */
    debugPanel = me.plugin.Base.extend(
    /** @scope me.debug.Panel.prototype */
    {

        /** @private */
        init : function(showKey, hideKey) {
            // call the super constructor
            this._super(me.plugin.Base, 'init');

            // minimum melonJS version expected
            this.version = "1.1.0";

            // to hold the debug options
            // clickable rect area
            this.area = {};

            // panel position and size
            this.rect = null;

            // for z ordering
            // make it ridiculously high
            this.z = Infinity;

            // visibility flag
            this.visible = false;

            // frame update time in ms
            this.frameUpdateTime = 0;

            // frame draw time in ms
            this.frameDrawTime = 0;
		
            this.rect = new me.Rect(new me.Vector2d(0, 0), me.video.getWidth(), 35);

            // set the object GUID value
            this.GUID = "debug-" + me.utils.createGUID();

            // set the object entity name
            this.name = "me.debugPanel";

            // persistent
            this.isPersistent = true;

            // a floating object
            this.floating = true;

            // renderable
            this.isRenderable = true;

            // always update, even when not visible
            this.alwaysUpdate = true;

            // create a default font, with fixed char width
            var s = 10;
            this.mod = 1;
            if(me.game.viewport.width < 500) {
                s = 7;
                this.mod = 0.7;
            }
            this.font = new me.Font('courier', s, 'white');

            // clickable areas
            this.area.renderHitBox = new me.Rect(new me.Vector2d(160,5),15,15);
            this.area.renderVelocity = new me.Rect(new me.Vector2d(165,18),15,15);

            this.area.renderQuadTree = new me.Rect(new me.Vector2d(270,5),15,15);
            this.area.renderCollisionMap = new me.Rect(new me.Vector2d(270,18),15,15);

            // some internal string/length
            this.help_str      = "(s)how/(h)ide";
            this.help_str_len = this.font.measureText(me.video.getSystemContext(), this.help_str).width;
            this.fps_str_len = this.font.measureText(me.video.getSystemContext(), "00/00 fps").width;
            this.memoryPositionX = this.font.measureText(me.video.getSystemContext(), "Draw   : ").width * 2.2 + 310 * this.mod;

            // enable the FPS counter
            me.debug.displayFPS = true;

            // bind the "S" and "H" keys
            me.input.bindKey(showKey || me.input.KEY.S, "show", false, false);
            me.input.bindKey(hideKey || me.input.KEY.H, "hide", false, false);

            // add some keyboard shortcuts
            var self = this;
            this.keyHandler = me.event.subscribe(me.event.KEYDOWN, function (action, keyCode, edge) {
                if (action === "show") {
                    self.show();
                } else if (action === "hide") {
                    self.hide();
                }
            });

            // re-apply panel settings on level changes
            this.levelHandler = me.event.subscribe(me.event.LEVEL_LOADED, function () {
                var layer = me.game.currentLevel.getLayerByName("collision");
                if (layer) {
                    layer.setOpacity((me.debug.renderCollisionMap===true)?1:0);
                }
            });

            // memory heap sample points
            this.samples = [];

            //patch patch patch !
            this.patchSystemFn();

            // make it visible
            this.show();
        },


        /**
         * patch system fn to draw debug information
         */
        patchSystemFn : function() {

            // add a few new debug flag (if not yet defined)
            me.debug.renderHitBox = me.debug.renderHitBox || false;
            me.debug.renderVelocity = me.debug.renderVelocity || false;
            me.debug.renderCollisionMap = me.debug.renderCollisionMap || false;
            me.debug.renderQuadTree = me.debug.renderQuadTree || false;
            
            var _this = this;
            
            // patch timer.js
            me.plugin.patch(me.timer, "update", function (time) {
                // call the original me.timer.update function
                this.parent(time);

                // call the FPS counter
                me.timer.countFPS();
            });

            // patch me.game.update
            me.plugin.patch(me.game, 'update', function(time) {
                var frameUpdateStartTime = window.performance.now();

                this.parent(time);

                // calculate the update time
                _this.frameUpdateTime = window.performance.now() - frameUpdateStartTime;
            });

            // patch me.game.draw
            me.plugin.patch(me.game, 'draw', function() {
                var frameDrawStartTime = window.performance.now();

                this.parent();

                // calculate the drawing time
                _this.frameDrawTime = window.performance.now() - frameDrawStartTime;
            });

            // patch sprite.js
<<<<<<< HEAD
            me.plugin.patch(me.SpriteObject, "draw", function (renderer) {
                // call the original me.SpriteObject function
                this.parent(renderer);
=======
            me.plugin.patch(me.Sprite, "draw", function (context) {
                // call the original me.Sprite function
                this.parent(context);
>>>>>>> 10d61d75

                // draw the sprite rectangle
                if (me.debug.renderHitBox) {
                    renderer.strokeRect(this.left, this.top, this.width, this.height, "green");
                }
            });

            // patch entities.js
<<<<<<< HEAD
            me.plugin.patch(me.ObjectEntity, "draw", function (renderer) {
=======
            me.plugin.patch(me.Entity, "draw", function (context) {
>>>>>>> 10d61d75
                // call the original me.game.draw function
                this.parent(renderer);

                // check if debug mode is enabled
<<<<<<< HEAD
                if (me.debug.renderHitBox && this.shapes.length) {

                    // translate to the object position
                    var translateX = this.pos.x ;
                    var translateY = this.pos.y ;

                    renderer.translate(translateX, translateY);

                    // draw the original shape
                    this.getShape().draw(renderer, "red");
                     if (this.getShape().shapeType!=="Rectangle") {
                         // draw the corresponding bounding box
                        this.getShape().getBounds().draw(renderer, "red");
                    }

                    renderer.translate(-translateX, -translateY);

=======
                if (me.debug.renderHitBox) {
                    context.save();
                    // draw the bounding rect shape
                    this.body.getBounds().draw(context, "orange");
                    context.translate(this.pos.x, this.pos.y);
                    if (this.body.shapes.length) {
                        // TODO : support multiple shapes
                        this.body.shapes[0].draw(context, "red");
                    }
                    context.restore();
>>>>>>> 10d61d75
                }

                if (me.debug.renderVelocity) {
                    // draw entity current velocity
                    var x = ~~(this.pos.x + this.hWidth);
                    var y = ~~(this.pos.y + this.hHeight);
                    // TODO: This will also be tricky for WebGL.
                    var context = renderer.getContext();
                    context.strokeStyle = "blue";
                    context.lineWidth = 1;
                    context.beginPath();
                    context.moveTo(x, y);
                    context.lineTo(
                        x + ~~(this.body.vel.x * this.hWidth),
                        y + ~~(this.body.vel.y * this.hHeight)
                    );
                    context.stroke();
                }
            });
        },

        /**
         * show the debug panel
         */
        show : function() {
            if (!this.visible) {
                // register a mouse event for the checkboxes
                me.input.registerPointerEvent('pointerdown', this.rect, this.onClick.bind(this), true);
                // add the debug panel to the game world
                me.game.world.addChild(this, Infinity);
                // mark it as visible
                this.visible = true;
            }
        },

        /**
         * hide the debug panel
         */
        hide : function() {
            if (this.visible) {
                // release the mouse event for the checkboxes
                me.input.releasePointerEvent('pointerdown', this.rect);
                // remove the debug panel from the game world
                me.game.world.removeChild(this);
                // mark it as invisible
                this.visible = false;
            }
        },


        /** @private */
        update : function() {
            if (me.input.isKeyPressed('show')) {
                this.show();
            }
            else if (me.input.isKeyPressed('hide')) {
                this.hide();
            }
            return true;
        },

        /**
         * @private
         */
        getBounds : function() {
            return this.rect;
        },

        /** @private */
        onClick : function(e)  {
            // check the clickable areas
            if (this.area.renderHitBox.containsPoint(e.gameX, e.gameY)) {
                me.debug.renderHitBox = !me.debug.renderHitBox;
            }
            else if (this.area.renderCollisionMap.containsPoint(e.gameX, e.gameY)) {
                var layer = me.game.currentLevel.getLayerByName("collision");
                if (layer) {
                    if (layer.getOpacity() === 0) {
                        layer.setOpacity(1);
                        me.debug.renderCollisionMap = true;
                    } else {
                        layer.setOpacity(0);
                        me.debug.renderCollisionMap = false;
                    }
                }
            } 
            else if (this.area.renderVelocity.containsPoint(e.gameX, e.gameY)) {
                // does nothing for now, since velocity is
                // rendered together with hitboxes (is a global debug flag required?)
                me.debug.renderVelocity = !me.debug.renderVelocity;
            } 
            else if (this.area.renderQuadTree.containsPoint(e.gameX, e.gameY)) {
                me.debug.renderQuadTree = !me.debug.renderQuadTree;
            }
            // force repaint
            me.game.repaint();
        },

        /** @private */        
        drawQuadTreeNode : function (context, node) {        
            var bounds = node._bounds;
            
            // Opacity is based on number of objects in the cell
            context.globalAlpha = (node.children.length / 16).clamp(0, 0.9);
            context.fillRect(
                Math.abs(bounds.pos.x) + 0.5,
                Math.abs(bounds.pos.y) + 0.5,
                bounds.width,
                bounds.height
            );

            var len = node.nodes.length;

            for(var i = 0; i < len; i++) {
                this.drawQuadTreeNode(context, node.nodes[i]);
            }
        },
        
        /** @private */
        drawQuadTree : function (context) {
            // save the current globalAlpha value
            var _alpha = context.globalAlpha;
            
            context.translate (-me.game.viewport.pos.x, -me.game.viewport.pos.y);
            
            context.fillStyle = "red";
	
            this.drawQuadTreeNode(context, me.collision.quadTree.root);
            
            context.translate (me.game.viewport.pos.x, me.game.viewport.pos.y);
            
            context.globalAlpha = _alpha;
        },

        /** @private */
        drawMemoryGraph : function (context, endX) {
            if (window.performance && window.performance.memory) {
                var usedHeap  = Number.prototype.round(window.performance.memory.usedJSHeapSize/1048576, 2);
                var totalHeap =  Number.prototype.round(window.performance.memory.totalJSHeapSize/1048576, 2);
                var len = endX - this.memoryPositionX;

                // remove the first item
                this.samples.shift();
                // add a new sample (25 is the height of the graph)
                this.samples[len] = (usedHeap / totalHeap)  * 25;

                // draw the graph
                for (var x = len; x >= 0; x--) {
                    var where = endX - (len - x);
                    context.beginPath();
                    context.strokeStyle = "lightblue";
                    context.moveTo(where, 30 * this.mod);
                    context.lineTo(where, (30 - (this.samples[x] || 0)) * this.mod);
                    context.stroke();
                }
                // display the current value
                this.font.draw(context, "Heap : " + usedHeap + '/' + totalHeap + ' MB', this.memoryPositionX, 5 * this.mod);
            } else {
                // Heap Memory information not available
                this.font.draw(context, "Heap : ??/?? MB", this.memoryPositionX, 5 * this.mod);
            }
        },

        /** @private */
<<<<<<< HEAD
        draw : function(renderer) {
            renderer.save();
=======
        draw : function(context) {
            context.save();
            
            // draw the QuadTree (before the panel)
            if (me.debug.renderQuadTree === true) {
                this.drawQuadTree(context);
            }
>>>>>>> 10d61d75

            // draw the panel
            renderer.setGlobalAlpha(0.5);
            renderer.fillRect(this.rect.left,  this.rect.top,
                             this.rect.width, this.rect.height, "black");
            renderer.setGlobalAlpha(1.0);

            // # entities / draw
            this.font.draw(renderer, "#objects : " + me.game.world.children.length, 5 * this.mod, 5 * this.mod);
            this.font.draw(renderer, "#draws   : " + me.game.world.drawCount, 5 * this.mod, 18 * this.mod);

            // debug checkboxes
            this.font.draw(renderer, "?hitbox   ["+ (me.debug.renderHitBox?"x":" ") +"]",     100 * this.mod, 5 * this.mod);
            this.font.draw(renderer, "?velocity ["+ (me.debug.renderVelocity?"x":" ") +"]",     100 * this.mod, 18 * this.mod);

<<<<<<< HEAD
            this.font.draw(renderer, "?dirtyRect  [ ]",    200 * this.mod, 5 * this.mod);
            this.font.draw(renderer, "?col. layer ["+ (me.debug.renderCollisionMap?"x":" ") +"]", 200 * this.mod, 18 * this.mod);
=======
            this.font.draw(context, "?QuadTree   ["+ (me.debug.renderQuadTree?"x":" ") +"]",    200 * this.mod, 5 * this.mod);
            this.font.draw(context, "?col. layer ["+ (me.debug.renderCollisionMap?"x":" ") +"]", 200 * this.mod, 18 * this.mod);
>>>>>>> 10d61d75

            // draw the update duration
            this.font.draw(renderer, "Update : " + this.frameUpdateTime.toFixed(2) + " ms", 310 * this.mod, 5 * this.mod);
            // draw the draw duration
            this.font.draw(renderer, "Draw   : " + (this.frameDrawTime).toFixed(2) + " ms", 310 * this.mod, 18 * this.mod);

            // draw the memory heap usage
            var endX = this.rect.width - 25;
            this.drawMemoryGraph(renderer, endX - this.help_str_len);

            // some help string
            this.font.draw(renderer, this.help_str, endX - this.help_str_len, 18 * this.mod);

            //fps counter
            var fps_str = "" + me.timer.fps + "/"    + me.sys.fps + " fps";
            this.font.draw(renderer, fps_str, this.rect.width - this.fps_str_len - 5, 5 * this.mod);

            renderer.restore();

        },

        /** @private */
        onDestroyEvent : function() {
            // hide the panel
            this.hide();
            // unbind keys event
            me.input.unbindKey(me.input.KEY.S);
            me.input.unbindKey(me.input.KEY.H);
            me.event.unsubscribe(this.keyHandler);
            me.event.unsubscribe(this.levelHandler);
        }


    });

    /*---------------------------------------------------------*/
    // END END END
    /*---------------------------------------------------------*/
})(window);<|MERGE_RESOLUTION|>--- conflicted
+++ resolved
@@ -179,15 +179,9 @@
             });
 
             // patch sprite.js
-<<<<<<< HEAD
-            me.plugin.patch(me.SpriteObject, "draw", function (renderer) {
-                // call the original me.SpriteObject function
+            me.plugin.patch(me.Sprite, "draw", function (renderer) {
+                // call the original me.Sprite function
                 this.parent(renderer);
-=======
-            me.plugin.patch(me.Sprite, "draw", function (context) {
-                // call the original me.Sprite function
-                this.parent(context);
->>>>>>> 10d61d75
 
                 // draw the sprite rectangle
                 if (me.debug.renderHitBox) {
@@ -196,16 +190,12 @@
             });
 
             // patch entities.js
-<<<<<<< HEAD
-            me.plugin.patch(me.ObjectEntity, "draw", function (renderer) {
-=======
-            me.plugin.patch(me.Entity, "draw", function (context) {
->>>>>>> 10d61d75
+            me.plugin.patch(me.Entity, "draw", function (renderer) {
                 // call the original me.game.draw function
                 this.parent(renderer);
 
                 // check if debug mode is enabled
-<<<<<<< HEAD
+
                 if (me.debug.renderHitBox && this.shapes.length) {
 
                     // translate to the object position
@@ -222,19 +212,18 @@
                     }
 
                     renderer.translate(-translateX, -translateY);
-
-=======
+                }
+
                 if (me.debug.renderHitBox) {
-                    context.save();
+                    renderer.save();
                     // draw the bounding rect shape
-                    this.body.getBounds().draw(context, "orange");
-                    context.translate(this.pos.x, this.pos.y);
+                    this.body.getBounds().draw(renderer, "orange");
+                    renderer.translate(this.pos.x, this.pos.y);
                     if (this.body.shapes.length) {
                         // TODO : support multiple shapes
-                        this.body.shapes[0].draw(context, "red");
+                        this.body.shapes[0].draw(renderer, "red");
                     }
-                    context.restore();
->>>>>>> 10d61d75
+                    renderer.restore();
                 }
 
                 if (me.debug.renderVelocity) {
@@ -334,16 +323,16 @@
         },
 
         /** @private */        
-        drawQuadTreeNode : function (context, node) {        
+        drawQuadTreeNode : function (renderer, node) {        
             var bounds = node._bounds;
             
             // Opacity is based on number of objects in the cell
-            context.globalAlpha = (node.children.length / 16).clamp(0, 0.9);
-            context.fillRect(
-                Math.abs(bounds.pos.x) + 0.5,
+            renderer.setGlobalAlpha((node.children.length / 16).clamp(0, 0.9));
+            renderer.fillRect(Math.abs(bounds.pos.x) + 0.5,
                 Math.abs(bounds.pos.y) + 0.5,
                 bounds.width,
-                bounds.height
+                bounds.height,
+                "red"
             );
 
             var len = node.nodes.length;
@@ -354,19 +343,17 @@
         },
         
         /** @private */
-        drawQuadTree : function (context) {
+        drawQuadTree : function (renderer) {
             // save the current globalAlpha value
-            var _alpha = context.globalAlpha;
-            
-            context.translate (-me.game.viewport.pos.x, -me.game.viewport.pos.y);
-            
-            context.fillStyle = "red";
-	
-            this.drawQuadTreeNode(context, me.collision.quadTree.root);
-            
-            context.translate (me.game.viewport.pos.x, me.game.viewport.pos.y);
-            
-            context.globalAlpha = _alpha;
+            var _alpha = renderer.globalAlpha();
+            
+            renderer.translate(-me.game.viewport.pos.x, -me.game.viewport.pos.y);
+            
+            this.drawQuadTreeNode(renderer, me.collision.quadTree.root);
+            
+            renderer.translate(me.game.viewport.pos.x, me.game.viewport.pos.y);
+            
+            renderer.setGlobalAlpha(_alpha);
         },
 
         /** @private */
@@ -399,18 +386,13 @@
         },
 
         /** @private */
-<<<<<<< HEAD
         draw : function(renderer) {
             renderer.save();
-=======
-        draw : function(context) {
-            context.save();
             
             // draw the QuadTree (before the panel)
             if (me.debug.renderQuadTree === true) {
-                this.drawQuadTree(context);
-            }
->>>>>>> 10d61d75
+                this.drawQuadTree(renderer);
+            }
 
             // draw the panel
             renderer.setGlobalAlpha(0.5);
@@ -426,13 +408,8 @@
             this.font.draw(renderer, "?hitbox   ["+ (me.debug.renderHitBox?"x":" ") +"]",     100 * this.mod, 5 * this.mod);
             this.font.draw(renderer, "?velocity ["+ (me.debug.renderVelocity?"x":" ") +"]",     100 * this.mod, 18 * this.mod);
 
-<<<<<<< HEAD
-            this.font.draw(renderer, "?dirtyRect  [ ]",    200 * this.mod, 5 * this.mod);
+            this.font.draw(renderer, "?QuadTree   ["+ (me.debug.renderQuadTree?"x":" ") +"]",    200 * this.mod, 5 * this.mod);
             this.font.draw(renderer, "?col. layer ["+ (me.debug.renderCollisionMap?"x":" ") +"]", 200 * this.mod, 18 * this.mod);
-=======
-            this.font.draw(context, "?QuadTree   ["+ (me.debug.renderQuadTree?"x":" ") +"]",    200 * this.mod, 5 * this.mod);
-            this.font.draw(context, "?col. layer ["+ (me.debug.renderCollisionMap?"x":" ") +"]", 200 * this.mod, 18 * this.mod);
->>>>>>> 10d61d75
 
             // draw the update duration
             this.font.draw(renderer, "Update : " + this.frameUpdateTime.toFixed(2) + " ms", 310 * this.mod, 5 * this.mod);
