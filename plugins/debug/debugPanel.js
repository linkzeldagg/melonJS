--- conflicted
+++ resolved
@@ -55,14 +55,9 @@
             // frame update time in ms
             this.frameUpdateTime = 0;
 
-<<<<<<< HEAD
             // frame draw time in ms
             this.frameDrawTime = 0;
-=======
-		// minimum melonJS version expected
-		version : "1.0.1",
->>>>>>> c9dc8fd5
-
+		
             this.rect = new me.Rect(new me.Vector2d(0, 0), me.video.getWidth(), 35);
 
             // set the object GUID value
@@ -83,11 +78,6 @@
             // always update, even when not visible
             this.alwaysUpdate = true;
 
-<<<<<<< HEAD
-=======
-			// always update, even when not visible
-			this.alwaysUpdate = true;
->>>>>>> c9dc8fd5
             // create a default font, with fixed char width
             var s = 10;
             this.mod = 1;
@@ -96,7 +86,6 @@
                 this.mod = 0.7;
             }
             this.font = new me.Font('courier', s, 'white');
-<<<<<<< HEAD
 
             // clickable areas
             this.area.renderHitBox = new me.Rect(new me.Vector2d(160,5),15,15);
@@ -105,15 +94,6 @@
             this.area.renderDirty = new me.Rect(new me.Vector2d(270,5),15,15);
             this.area.renderCollisionMap = new me.Rect(new me.Vector2d(270,18),15,15);
 
-=======
-
-			// clickable areas
-			this.area.renderHitBox = new me.Rect(new me.Vector2d(160,5),15,15);
-      this.area.renderVelocity = new me.Rect(new me.Vector2d(165,18),15,15);
-
-      this.area.renderDirty = new me.Rect(new me.Vector2d(270,5),15,15);
-      this.area.renderCollisionMap = new me.Rect(new me.Vector2d(270,18),15,15);
->>>>>>> c9dc8fd5
             // some internal string/length
             this.help_str      = "(s)how/(h)ide";
             this.help_str_len = this.font.measureText(me.video.getSystemContext(), this.help_str).width;
