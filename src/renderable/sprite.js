/*
 * MelonJS Game Engine
 * Copyright (C) 2011 - 2013, Olivier BIOT
 * http://www.melonjs.org
 *
 */
(function () {
    /**
     * A Simple object to display a sprite on screen.
     * @class
     * @extends me.Renderable
     * @memberOf me
     * @constructor
     * @param {Number} x the x coordinates of the sprite object
     * @param {Number} y the y coordinates of the sprite object
     * @param {Image} image reference to the Sprite Image. See {@link me.loader#getImage}
     * @param {Number} [spritewidth] sprite width
     * @param {Number} [spriteheigth] sprite height
     * @example
     * // create a static Sprite Object
     * mySprite = new me.SpriteObject (100, 100, me.loader.getImage("mySpriteImage"));
     */
    me.SpriteObject = me.Renderable.extend(
    /** @scope me.SpriteObject.prototype */
    {
        // default scale ratio of the object
        /** @ignore */
        scale : new me.Vector2d(),

        // if true, image flipping/scaling is needed
        scaleFlag : false,

        // just to keep track of when we flip
        lastflipX : false,
        lastflipY : false,

        // z position (for ordering display)
        z : 0,

        // image offset
        offset : new me.Vector2d(),

        /**
         * Set the angle (in Radians) of a sprite to rotate it <br>
         * WARNING: rotating sprites decreases performances
         * @public
         * @type Number
         * @name me.SpriteObject#angle
         */
        angle: 0,

        /**
         * Source rotation angle for pre-rotating the source image<br>
         * Commonly used for TexturePacker
         * @ignore
         */
        _sourceAngle: 0,

        // image reference
        image : null,

        // to manage the flickering effect
        flickering : false,
        flickerDuration : 0,
        flickercb : null,
        flickerState : false,

        /**
         * @ignore
         */
        init : function (x, y, image, spritewidth, spriteheight) {

            // Used by the game engine to adjust visibility as the
            // sprite moves in and out of the viewport
            this.isSprite = true;

            // call the parent constructor
            this.parent(new me.Vector2d(x, y),
                        spritewidth  || image.width,
                        spriteheight || image.height);

            // cache image reference
            this.image = image;

            // scale factor of the object
            this.scale.set(1.0, 1.0);
            this.lastflipX = this.lastflipY = false;
            this.scaleFlag = false;

            // set the default sprite index & offset
            this.offset.set(0, 0);

            // non persistent per default
            this.isPersistent = false;

            // and not flickering
            this.flickering = false;
        },

        /**
         * specify a transparent color
         * @name setTransparency
         * @memberOf me.SpriteObject
         * @function
         * @deprecated Use PNG or GIF with transparency instead
         * @param {String} color color key in "#RRGGBB" format
         */
        setTransparency : function (col) {
            // remove the # if present
            col = (col.charAt(0) === "#") ? col.substring(1, 7) : col;
            // applyRGB Filter (return a context object)
            this.image = me.video.applyRGBFilter(
                this.image,
                "transparent",
                col.toUpperCase()
            ).canvas;
        },

        /**
         * return the flickering state of the object
         * @name isFlickering
         * @memberOf me.SpriteObject
         * @function
         * @return {Boolean}
         */
        isFlickering : function () {
            return this.flickering;
        },

        /**
         * make the object flicker
         * @name flicker
         * @memberOf me.SpriteObject
         * @function
         * @param {Number} duration expressed in milliseconds
         * @param {Function} callback Function to call when flickering ends
         * @example
         * // make the object flicker for 1 second
         * // and then remove it
         * this.flicker(1000, function ()
         * {
         *    me.game.world.removeChild(this);
         * });
         */
        flicker : function (duration, callback) {
            this.flickerDuration = duration;
            if (this.flickerDuration <= 0) {
                this.flickering = false;
                this.flickercb = null;
            } else if (!this.flickering) {
                this.flickercb = callback;
                this.flickering = true;
            }
        },

        /**
         * Flip object on horizontal axis
         * @name flipX
         * @memberOf me.SpriteObject
         * @function
         * @param {Boolean} flip enable/disable flip
         */
        flipX : function (flip) {
            if (flip !== this.lastflipX) {
                this.lastflipX = flip;

                // invert the scale.x value
                this.scale.x = -this.scale.x;

                // set the scaleFlag
                this.scaleFlag = this.scale.x !== 1.0 || this.scale.y !== 1.0;
            }
        },

        /**
         * Flip object on vertical axis
         * @name flipY
         * @memberOf me.SpriteObject
         * @function
         * @param {Boolean} flip enable/disable flip
         */
        flipY : function (flip) {
            if (flip !== this.lastflipY) {
                this.lastflipY = flip;

                // invert the scale.x value
                this.scale.y = -this.scale.y;

                // set the scaleFlag
                this.scaleFlag = this.scale.x !== 1.0 || this.scale.y !== 1.0;
            }
        },

        /**
         * Resize the sprite around his center<br>
         * @name resize
         * @memberOf me.SpriteObject
         * @function
         * @param {Number} ratioX x scaling ratio
         * @param {Number} ratioY y scaling ratio
         */
        resize : function (ratioX, ratioY) {
            var x = ratioX;
            var y = typeof (ratioY) !== "undefined" ? ratioX : ratioY;
            if (x > 0) {
                this.scale.x = this.scale.x < 0.0 ? -x : x;
            }
            if (y > 0) {
                this.scale.y = this.scale.y < 0.0 ? -y : y;
            }
            // set the scaleFlag
            this.scaleFlag = this.scale.x !== 1.0 || this.scale.y !== 1.0;

        },

        /**
         * Resize the sprite around his center<br>
         * @name resizeV
         * @memberOf me.SpriteObject
         * @function
         * @param {me.Vector2d} vector ratio
         */
        resizeV : function (ratio) {
            this.resize(ratio.x, ratio.y);
        },

        /**
         * sprite update<br>
         * not to be called by the end user<br>
         * called by the game manager on each game loop
         * @name update
         * @memberOf me.SpriteObject
         * @function
         * @protected
         * @return false
         **/
        update : function (dt) {
            //update the "flickering" state if necessary
            if (this.flickering) {
                this.flickerDuration -= dt;
                if (this.flickerDuration < 0) {
                    if (this.flickercb) {
                        this.flickercb();
                    }
                    this.flicker(-1);
                }
                return true;
            }
            return false;
        },

        /**
         * object draw<br>
         * not to be called by the end user<br>
         * called by the game manager on each game loop
         * @name draw
         * @memberOf me.SpriteObject
         * @function
         * @protected
         * @param {Context2d} context 2d Context on which draw our object
         **/
        draw : function (context) {
            // do nothing if we are flickering
            if (this.flickering) {
                this.flickerState = !this.flickerState;
                if (!this.flickerState) {
                    return;
                }
            }
            // save context
            context.save();
            // sprite alpha value
            context.globalAlpha *= this.getOpacity();

            // clamp position vector to pixel grid
            var xpos = ~~this.pos.x, ypos = ~~this.pos.y;

            var w = this.width, h = this.height;
            var angle = this.angle + this._sourceAngle;

            if ((this.scaleFlag) || (angle !== 0)) {
                // calculate pixel pos of the anchor point
                var ax = w * this.anchorPoint.x, ay = h * this.anchorPoint.y;
                // translate to the defined anchor point
                context.translate(xpos + ax, ypos + ay);
                // scale
                if (this.scaleFlag) {
                    context.scale(this.scale.x, this.scale.y);
                }
                if (angle !== 0) {
                    context.rotate(angle);
                }

<<<<<<< HEAD
(function($) {

	/**
	 * A Simple object to display a sprite on screen.
	 * @class
	 * @extends me.Renderable
	 * @memberOf me
	 * @constructor
	 * @param {Number} x the x coordinates of the sprite object
	 * @param {Number} y the y coordinates of the sprite object
	 * @param {Image} image reference to the Sprite Image. See {@link me.loader#getImage}
	 * @param {Number} [spritewidth] sprite width
	 * @param {Number} [spriteheigth] sprite height
	 * @example
	 * // create a static Sprite Object
	 * mySprite = new me.SpriteObject (100, 100, me.loader.getImage("mySpriteImage"));
	 */
	me.SpriteObject = me.Renderable.extend(
	/** @scope me.SpriteObject.prototype */
	{
		// default scale ratio of the object
		/** @ignore */
		scale : new me.Vector2d(),

		// if true, image flipping/scaling is needed
		scaleFlag : false,

		// just to keep track of when we flip
		lastflipX : false,
		lastflipY : false,

		// z position (for ordering display)
		z : 0,

		// image offset
		offset : new me.Vector2d(),

		/**
		 * Set the angle (in Radians) of a sprite to rotate it <br>
		 * WARNING: rotating sprites decreases performances
		 * @public
		 * @type Number
		 * @name me.SpriteObject#angle
		 */
		angle: 0,

		/**
		 * Source rotation angle for pre-rotating the source image<br>
		 * Commonly used for TexturePacker
		 * @ignore
		 */
		_sourceAngle: 0,
		
		// image reference
		image : null,

		// to manage the flickering effect
		flickering : false,
		flickerDuration : 0,
		flickercb : null,
		flickerState : false,


		/**
		 * @ignore
		 */
		init : function(x, y, image, spritewidth, spriteheight) {

			// Used by the game engine to adjust visibility as the
			// sprite moves in and out of the viewport
			this.isSprite = true;

			// call the parent constructor
			this.parent(new me.Vector2d(x, y),
						spritewidth  || image.width,
						spriteheight || image.height);
						
			// cache image reference
			this.image = image;

			// scale factor of the object
			this.scale.set(1.0, 1.0);
			this.lastflipX = this.lastflipY = false;
			this.scaleFlag = false;

			// set the default sprite index & offset
			this.offset.set(0, 0);
			
			// non persistent per default
			this.isPersistent = false;
			
			// and not flickering
			this.flickering = false;
		},

		/**
		 * specify a transparent color
		 * @name setTransparency
		 * @memberOf me.SpriteObject
		 * @function
		 * @deprecated Use PNG or GIF with transparency instead
		 * @param {String} color color key in "#RRGGBB" format
		 */
		setTransparency : function(col) {
			// remove the # if present
			col = (col.charAt(0) === "#") ? col.substring(1, 7) : col;
			// applyRGB Filter (return a context object)
			this.image = me.video.applyRGBFilter(this.image, "transparent", col.toUpperCase()).canvas;
		},

		/**
		 * return the flickering state of the object
		 * @name isFlickering
		 * @memberOf me.SpriteObject
		 * @function
		 * @return {Boolean}
		 */
		isFlickering : function() {
			return this.flickering;
		},


		/**
		 * make the object flicker
		 * @name flicker
		 * @memberOf me.SpriteObject
		 * @function
		 * @param {Number} duration expressed in milliseconds
		 * @param {Function} callback Function to call when flickering ends
		 * @example
		 * // make the object flicker for 1 second
		 * // and then remove it
		 * this.flicker(1000, function()
		 * {
		 *    me.game.world.removeChild(this);
		 * });
		 */
		flicker : function(duration, callback) {
			this.flickerDuration = duration;
			if (this.flickerDuration <= 0) {
				this.flickering = false;
				this.flickercb = null;
			} else if (!this.flickering) {
				this.flickercb = callback;
				this.flickering = true;
			}
		},


		/**
		 * Flip object on horizontal axis
		 * @name flipX
		 * @memberOf me.SpriteObject
		 * @function
		 * @param {Boolean} flip enable/disable flip
		 */
		flipX : function(flip) {
			if (flip !== this.lastflipX) {
				this.lastflipX = flip;

				// invert the scale.x value
				this.scale.x = -this.scale.x;

				// set the scaleFlag
				this.scaleFlag = this.scale.x !== 1.0 || this.scale.y !== 1.0;
			}
		},

		/**
		 * Flip object on vertical axis
		 * @name flipY
		 * @memberOf me.SpriteObject
		 * @function
		 * @param {Boolean} flip enable/disable flip
		 */
		flipY : function(flip) {
			if (flip !== this.lastflipY) {
				this.lastflipY = flip;

				// invert the scale.x value
				this.scale.y = -this.scale.y;

				// set the scaleFlag
				this.scaleFlag = this.scale.x !== 1.0 || this.scale.y !== 1.0;
			}
		},

		/**
		 * Resize the sprite around his center<br>
		 * @name resize
		 * @memberOf me.SpriteObject
		 * @function
		 * @param {Number} ratioX x scaling ratio
		 * @param {Number} ratioY y scaling ratio
		 */
		resize : function(ratioX, ratioY) {
			var x = ratioX;
			var y = typeof (ratioY) !== undefined ? ratioX : ratioY;
			if (x > 0) {
				this.scale.x = this.scale.x < 0.0 ? -x : x;
			}
			if (y > 0) {
				this.scale.y = this.scale.y < 0.0 ? -y : y;
			}
			// set the scaleFlag
			this.scaleFlag = this.scale.x !== 1.0 || this.scale.y !== 1.0;

		},
        
		/**
		 * Resize the sprite around his center<br>
		 * @name resizeV
		 * @memberOf me.SpriteObject
		 * @function
		 * @param {me.Vector2d} vector ratio 
		 */
		resizeV : function(ratio) {
			this.resize(ratio.x, ratio.y);
		},


		/**
		 * sprite update<br>
		 * not to be called by the end user<br>
		 * called by the game manager on each game loop
		 * @name update
		 * @memberOf me.SpriteObject
		 * @function
		 * @protected
		 * @return false
		 **/
		update : function( dt ) {
			//update the "flickering" state if necessary
			if (this.flickering) {
				this.flickerDuration -= dt;
				if (this.flickerDuration < 0) {
					if (this.flickercb)
						this.flickercb();
					this.flicker(-1);
				}
				return true;
			}
			return false;
		},

		/**
		 * object draw<br>
		 * not to be called by the end user<br>
		 * called by the game manager on each game loop
		 * @name draw
		 * @memberOf me.SpriteObject
		 * @function
		 * @protected
		 * @param {Context2d} context 2d Context on which draw our object
		 **/
		draw : function(context) {

			// do nothing if we are flickering
			if (this.flickering) {
				this.flickerState = !this.flickerState;
				if (!this.flickerState) return;
			}
			// save context
			context.save();
			// sprite alpha value
			context.globalAlpha *= this.getOpacity();
            
			// clamp position vector to pixel grid
			var xpos = ~~this.pos.x, ypos = ~~this.pos.y;

			var w = this.width, h = this.height;
			var angle = this.angle + this._sourceAngle;

			if ((this.scaleFlag) || (angle!==0)) {
				// calculate pixel pos of the anchor point
				var ax = w * this.anchorPoint.x, ay = h * this.anchorPoint.y;
				// translate to the defined anchor point
				context.translate(xpos + ax, ypos + ay);
				// scale
				if (this.scaleFlag)
					context.scale(this.scale.x, this.scale.y);
				if (angle!==0)
					context.rotate(angle);

				if (this._sourceAngle!==0) {
					// swap w and h for rotated source images
					w = this.height;
					h = this.width;
					
					xpos = -ay;
					ypos = -ax;
				}
				else {
					// reset coordinates back to upper left coordinates
					xpos = -ax;
					ypos = -ay;
				}
			}

			context.drawImage(this.image,
							this.offset.x, this.offset.y,
							w, h,
							xpos, ypos,
							w, h);

			// restore context
			context.restore();
		},

		/**
		 * Destroy function<br>
		 * @ignore
		 */
		destroy : function() {
			this.onDestroyEvent.apply(this, arguments);
		},

		/**
		 * OnDestroy Notification function<br>
		 * Called by engine before deleting the object
		 * @name onDestroyEvent
		 * @memberOf me.SpriteObject
		 * @function
		 */
		onDestroyEvent : function() {
			// to be extended !
		}

	});
	

	/**
	 * an object to manage animation
	 * @class
	 * @extends me.SpriteObject
	 * @memberOf me
	 * @constructor
	 * @param {Number} x the x coordinates of the sprite object
	 * @param {Number} y the y coordinates of the sprite object
	 * @param {Object} settings Contains additional parameters for the animation sheet:
	 * <ul>
	 * <li>{Image} image to use for the animation</li>
	 * <li>{Number} spritewidth - of a single sprite within the spritesheet</li>
	 * <li>{Number} spriteheight - height of a single sprite within the spritesheet</li>
	 * <li>{Object} region an instance of: me.TextureAtlas#getRegion. The region for when the animation sheet is part of a me.TextureAtlas</li>
	 * </ul>
	 * @example
	 * // standalone image
	 * var animationSheet = new me.AnimationSheet(0, 0, {
	 *   image: me.loader.getImage('animationsheet'),
	 *   spritewidth: 64,
	 *   spriteheight: 64
	 * });
	 * // from a texture
	 * var texture = new me.TextureAtlas(me.loader.getJSON('texture'), me.loader.getImage('texture'));
	 * var animationSheet = new me.AnimationSheet(0, 0, {
	 *   image: texture,
	 *   spritewidth: 64,
	 *   spriteheight: 64,
	 *   region: texture.getRegion('animationsheet')
	 * });
	 */
	me.AnimationSheet = me.SpriteObject.extend(
	/** @scope me.AnimationSheet.prototype */
	{		
		// Spacing and margin
		/** @ignore */
		spacing: 0,
		/** @ignore */
		margin: 0,

		/**
		 * pause and resume animation<br>
		 * default value : false;
		 * @public
		 * @type Boolean
		 * @name me.AnimationSheet#animationpause
		 */
		animationpause : false,

		/**
		 * animation cycling speed (delay between frame in ms)<br>
		 * default value : 100ms;
		 * @public
		 * @type Number
		 * @name me.AnimationSheet#animationspeed
		 */
		animationspeed : 100,

		/** @ignore */
		init : function(x, y, settings) {
			// hold all defined animation
			this.anim = {};

			// a flag to reset animation
			this.resetAnim = null;

			// default animation sequence
			this.current = null;
						
			// default animation speed (ms)
			this.animationspeed = 100;

			// Spacing and margin
			this.spacing = settings['spacing'] || 0;
			this.margin = settings['margin'] || 0;

			var image = settings['region'] || settings['image'];

			// call the constructor
			this.parent(x, y, settings['image'], settings['spritewidth'], settings['spriteheight'], this.spacing, this.margin);
						
			// store the current atlas information
			this.textureAtlas = null;
			this.atlasIndices = null;
			
			// build the local textureAtlas
			this.buildLocalAtlas(settings['atlas'], settings['atlasIndices'], image);
			
			// create a default animation sequence with all sprites
			this.addAnimation("default", null);
			
			// set as default
			this.setCurrentAnimation("default");
		},
		
		/**
		 * build the local (private) atlas
		 * @ignore
		 */
		buildLocalAtlas : function (atlas, indices, image) {
			// reinitialze the atlas
			if(image === null || typeof image === 'undefined') {
				image = this.image
			}
			if (atlas !== undefined) {
				this.textureAtlas = atlas;
				this.atlasIndices = indices;
			} else {
				// regular spritesheet
				this.textureAtlas = [];
				// calculate the sprite count (line, col)
				var spritecount = new me.Vector2d(
					~~((image.width - this.margin) / (this.width + this.spacing)),
					~~((image.height - this.margin) / (this.height + this.spacing))
				);
				var offsetX = 0;
				var offsetY = 0;
				if(image['offset']) {
					offsetX = image.offset.x;
					offsetY = image.offset.y;
				}
				// build the local atlas
				for ( var frame = 0, count = spritecount.x * spritecount.y; frame < count ; frame++) {
					this.textureAtlas[frame] = {
						name: ''+frame,
						offset: new me.Vector2d(
							this.margin + (this.spacing + this.width) * (frame % spritecount.x) + offsetX,
							this.margin + (this.spacing + this.height) * ~~(frame / spritecount.x) + offsetY
						),
						width: this.width,
						height: this.height,
						hWidth: this.width / 2,
						hHeight: this.height / 2,
						angle: 0
					};
				}
			}
		},

		/**
		 * add an animation <br>
		 * For fixed-sized cell sprite sheet, the index list must follow the logic as per the following example :<br>
		 * <img src="images/spritesheet_grid.png"/>
		 * @name addAnimation
		 * @memberOf me.AnimationSheet
		 * @function
		 * @param {String} name animation id
		 * @param {Number[]|String[]} index list of sprite index or name defining the animation
		 * @param {Number} [animationspeed] cycling speed for animation in ms (delay between each frame).
		 * @see me.AnimationSheet#animationspeed
		 * @example
		 * // walking animation
		 * this.addAnimation("walk", [ 0, 1, 2, 3, 4, 5 ]);
		 * // eating animation
		 * this.addAnimation("eat", [ 6, 6 ]);
		 * // rolling animation
		 * this.addAnimation("roll", [ 7, 8, 9, 10 ]);
		 * // slower animation
		 * this.addAnimation("roll", [ 7, 8, 9, 10 ], 200);
		 */
		addAnimation : function(name, index, animationspeed) {
			this.anim[name] = {
				name : name,
				frame : [],
				idx : 0,
				length : 0,
				animationspeed: animationspeed || this.animationspeed,
				nextFrame : 0
			};
			

			if (index == null) {
				index = [];
				var j = 0;
				// create a default animation with all frame
				this.textureAtlas.forEach(function() {
					index[j] = j++;
				});
			}

			// set each frame configuration (offset, size, etc..)
			for ( var i = 0 , len = index.length ; i < len; i++) {
				if (typeof(index[i]) === "number") {
					this.anim[name].frame[i] = this.textureAtlas[index[i]];
				} else { // string
					if (this.atlasIndices === null) {
						throw "melonjs: string parameters for addAnimation are only allowed for TextureAtlas ";
					} else {
						this.anim[name].frame[i] = this.textureAtlas[this.atlasIndices[index[i]]];
					}
				}
			}
			this.anim[name].length = this.anim[name].frame.length;
		},
		
		/**
		 * set the current animation
		 * @name setCurrentAnimation
		 * @memberOf me.AnimationSheet
		 * @function
		 * @param {String} name animation id
		 * @param {String|Function} [onComplete] animation id to switch to when complete, or callback
		 * @example
		 * // set "walk" animation
		 * this.setCurrentAnimation("walk");
		 *
		 * // set "eat" animation, and switch to "walk" when complete
		 * this.setCurrentAnimation("eat", "walk");
		 *
		 * // set "die" animation, and remove the object when finished
		 * this.setCurrentAnimation("die", (function () {
		 *    me.game.world.removeChild(this);
		 *	  return false; // do not reset to first frame
		 * }).bind(this));
		 *
		 * // set "attack" animation, and pause for a short duration
		 * this.setCurrentAnimation("die", (function () {
		 *    this.animationpause = true;
		 *
		 *    // back to "standing" animation after 1 second
		 *    setTimeout(function () {
		 *        this.setCurrentAnimation("standing");
		 *    }, 1000);
		 *
		 *	  return false; // do not reset to first frame
		 * }).bind(this));
		 **/
		setCurrentAnimation : function(name, resetAnim) {
			if (this.anim[name]) {
				this.current = this.anim[name];
				this.resetAnim = resetAnim || null;
				this.setAnimationFrame(this.current.idx); // or 0 ?
				this.current.nextFrame = this.current.animationspeed;
			} else {
				throw "melonJS: animation id '" + name + "' not defined";
			}
		},

		/**
		 * return true if the specified animation is the current one.
		 * @name isCurrentAnimation
		 * @memberOf me.AnimationSheet
		 * @function
		 * @param {String} name animation id
		 * @return {Boolean}
		 * @example
		 * if (!this.isCurrentAnimation("walk")) {
		 *    // do something funny...
		 * }
		 */
		isCurrentAnimation : function(name) {
			return this.current.name === name;
		},

		/**
		 * force the current animation frame index.
		 * @name setAnimationFrame
		 * @memberOf me.AnimationSheet
		 * @function
		 * @param {Number} [index=0] animation frame index
		 * @example
		 * //reset the current animation to the first frame
		 * this.setAnimationFrame();
		 */
		setAnimationFrame : function(idx) {
			this.current.idx = (idx || 0) % this.current.length;
			var frame = this.current.frame[this.current.idx];
			this.offset = frame.offset;
			this.width = frame.width;
			this.height = frame.height;
			this.hWidth = frame.hWidth;
			this.hHeight = frame.hHeight;
			this._sourceAngle = frame.angle;
		},
		
		/**
		 * return the current animation frame index.
		 * @name getCurrentAnimationFrame
		 * @memberOf me.AnimationSheet
		 * @function
		 * @return {Number} current animation frame index
		 */
		getCurrentAnimationFrame : function() {
			return this.current.idx;
		},

		/**
		 * update the animation<br>
		 * this is automatically called by the game manager {@link me.game}
		 * @name update
		 * @memberOf me.AnimationSheet
		 * @function
		 * @protected
=======
                if (this._sourceAngle !== 0) {
                    // swap w and h for rotated source images
                    w = this.height;
                    h = this.width;

                    xpos = -ay;
                    ypos = -ax;
                }
                else {
                    // reset coordinates back to upper left coordinates
                    xpos = -ax;
                    ypos = -ay;
                }
            }

            context.drawImage(
                this.image,
                this.offset.x, this.offset.y,   // sx,sy
                w, h,                           // sw,sh
                xpos, ypos,                     // dx,dy
                w, h                            // dw,dh
            );

            // restore context
            context.restore();
        },

        /**
         * Destroy function<br>
         * @ignore
         */
        destroy : function () {
            this.onDestroyEvent.apply(this, arguments);
        },

        /**
         * OnDestroy Notification function<br>
         * Called by engine before deleting the object
         * @name onDestroyEvent
         * @memberOf me.SpriteObject
         * @function
         */
        onDestroyEvent : function () {
            // to be extended !
        }
    });

    /**
     * an object to manage animation
     * @class
     * @extends me.SpriteObject
     * @memberOf me
     * @constructor
     * @param {Number} x the x coordinates of the sprite object
     * @param {Number} y the y coordinates of the sprite object
     * @param {Image} image reference of the animation sheet
     * @param {Number} spritewidth width of a single sprite within the spritesheet
     * @param {Number} [spriteheight=image.height] height of a single sprite within the spritesheet
     */
    me.AnimationSheet = me.SpriteObject.extend(
    /** @scope me.AnimationSheet.prototype */
    {
        // Spacing and margin
        /** @ignore */
        spacing: 0,
        /** @ignore */
        margin: 0,

        /**
         * pause and resume animation<br>
         * default value : false;
         * @public
         * @type Boolean
         * @name me.AnimationSheet#animationpause
         */
        animationpause : false,

        /**
         * animation cycling speed (delay between frame in ms)<br>
         * default value : 100ms;
         * @public
         * @type Number
         * @name me.AnimationSheet#animationspeed
         */
        animationspeed : 100,

        /** @ignore */
        init : function (x, y, image, spritewidth, spriteheight, spacing, margin, atlas, atlasIndices) {
            // hold all defined animation
            this.anim = {};

            // a flag to reset animation
            this.resetAnim = null;

            // default animation sequence
            this.current = null;

            // default animation speed (ms)
            this.animationspeed = 100;

            // Spacing and margin
            this.spacing = spacing || 0;
            this.margin = margin || 0;

            // call the constructor
            this.parent(x, y, image, spritewidth, spriteheight, spacing, margin);

            // store the current atlas information
            this.textureAtlas = null;
            this.atlasIndices = null;

            // build the local textureAtlas
            this.buildLocalAtlas(atlas, atlasIndices);

            // create a default animation sequence with all sprites
            this.addAnimation("default", null);

            // set as default
            this.setCurrentAnimation("default");
        },

        /**
         * build the local (private) atlas
         * @ignore
         */
        buildLocalAtlas : function (atlas, indices) {
            // reinitialze the atlas
            if (typeof(atlas) !== "undefined") {
                this.textureAtlas = atlas;
                this.atlasIndices = indices;
            }
            else {
                // regular spritesheet
                this.textureAtlas = [];
                // calculate the sprite count (line, col)
                var spritecount = new me.Vector2d(
                    ~~((this.image.width - this.margin) / (this.width + this.spacing)),
                    ~~((this.image.height - this.margin) / (this.height + this.spacing))
                );

                // build the local atlas
                for (var frame = 0, count = spritecount.x * spritecount.y; frame < count ; frame++) {
                    this.textureAtlas[frame] = {
                        name : "" + frame,
                        offset : new me.Vector2d(
                            this.margin + (this.spacing + this.width) * (frame % spritecount.x),
                            this.margin + (this.spacing + this.height) * ~~(frame / spritecount.x)
                        ),
                        width : this.width,
                        height : this.height,
                        hWidth : this.width / 2,
                        hHeight : this.height / 2,
                        angle : 0
                    };
                }
            }
        },

        /**
         * add an animation <br>
         * For fixed-sized cell sprite sheet, the index list must follow the
         * logic as per the following example :<br>
         * <img src="images/spritesheet_grid.png"/>
         * @name addAnimation
         * @memberOf me.AnimationSheet
         * @function
         * @param {String} name animation id
         * @param {Number[]|String[]} index list of sprite index or name
         * defining the animation
         * @param {Number} [animationspeed] cycling speed for animation in ms
         * (delay between each frame).
         * @see me.AnimationSheet#animationspeed
         * @example
         * // walking animation
         * this.addAnimation("walk", [ 0, 1, 2, 3, 4, 5 ]);
         * // eating animation
         * this.addAnimation("eat", [ 6, 6 ]);
         * // rolling animation
         * this.addAnimation("roll", [ 7, 8, 9, 10 ]);
         * // slower animation
         * this.addAnimation("roll", [ 7, 8, 9, 10 ], 200);
         */
        addAnimation : function (name, index, animationspeed) {
            this.anim[name] = {
                name : name,
                frame : [],
                idx : 0,
                length : 0,
                animationspeed: animationspeed || this.animationspeed,
                nextFrame : 0
            };

            if (index == null) {
                index = [];
                var j = 0;
                // create a default animation with all frame
                this.textureAtlas.forEach(function () {
                    index[j] = j++;
                });
            }

            // set each frame configuration (offset, size, etc..)
            for (var i = 0, len = index.length; i < len; i++) {
                if (typeof(index[i]) === "number") {
                    this.anim[name].frame[i] = this.textureAtlas[index[i]];
                }
                else { // string
                    if (this.atlasIndices === null) {
                        throw "melonjs: string parameters for addAnimation " +
                            " are only allowed for TextureAtlas ";
                    }
                    else {
                        this.anim[name].frame[i] = this.textureAtlas[
                            this.atlasIndices[index[i]]
                        ];
                    }
                }
            }
            this.anim[name].length = this.anim[name].frame.length;
        },

        /**
         * set the current animation
         * @name setCurrentAnimation
         * @memberOf me.AnimationSheet
         * @function
         * @param {String} name animation id
         * @param {String|Function} [onComplete] animation id to switch to when
         * complete, or callback
         * @example
         * // set "walk" animation
         * this.setCurrentAnimation("walk");
         *
         * // set "eat" animation, and switch to "walk" when complete
         * this.setCurrentAnimation("eat", "walk");
         *
         * // set "die" animation, and remove the object when finished
         * this.setCurrentAnimation("die", (function () {
         *    me.game.world.removeChild(this);
         *    return false; // do not reset to first frame
         * }).bind(this));
         *
         * // set "attack" animation, and pause for a short duration
         * this.setCurrentAnimation("die", (function () {
         *    this.animationpause = true;
         *
         *    // back to "standing" animation after 1 second
         *    setTimeout(function () {
         *        this.setCurrentAnimation("standing");
         *    }, 1000);
         *
         *    return false; // do not reset to first frame
         * }).bind(this));
         **/
        setCurrentAnimation : function (name, resetAnim) {
            if (this.anim[name]) {
                this.current = this.anim[name];
                this.resetAnim = resetAnim || null;
                this.setAnimationFrame(this.current.idx); // or 0 ?
                this.current.nextFrame = this.current.animationspeed;
            } else {
                throw "melonJS: animation id '" + name + "' not defined";
            }
        },

        /**
         * return true if the specified animation is the current one.
         * @name isCurrentAnimation
         * @memberOf me.AnimationSheet
         * @function
         * @param {String} name animation id
         * @return {Boolean}
         * @example
         * if (!this.isCurrentAnimation("walk")) {
         *    // do something funny...
         * }
         */
        isCurrentAnimation : function (name) {
            return this.current.name === name;
        },

        /**
         * force the current animation frame index.
         * @name setAnimationFrame
         * @memberOf me.AnimationSheet
         * @function
         * @param {Number} [index=0] animation frame index
         * @example
         * //reset the current animation to the first frame
         * this.setAnimationFrame();
         */
        setAnimationFrame : function (idx) {
            this.current.idx = (idx || 0) % this.current.length;
            var frame = this.current.frame[this.current.idx];
            this.offset = frame.offset;
            this.width = frame.width;
            this.height = frame.height;
            this.hWidth = frame.hWidth;
            this.hHeight = frame.hHeight;
            this._sourceAngle = frame.angle;
        },

        /**
         * return the current animation frame index.
         * @name getCurrentAnimationFrame
         * @memberOf me.AnimationSheet
         * @function
         * @return {Number} current animation frame index
         */
        getCurrentAnimationFrame : function () {
            return this.current.idx;
        },

        /**
         * update the animation<br>
         * this is automatically called by the game manager {@link me.game}
         * @name update
         * @memberOf me.AnimationSheet
         * @function
         * @protected
>>>>>>> 546f1c66
         * @param {Number} dt time since the last update in milliseconds.
         */
        update : function (dt) {
            // update animation if necessary
            if (!this.animationpause) {
                this.current.nextFrame -= dt;
                if (this.current.nextFrame <= 0) {
                    this.setAnimationFrame(++this.current.idx);

                    // switch animation if we reach the end of the strip
                    // and a callback is defined
                    if (this.current.idx === 0 && this.resetAnim)  {
                        // if string, change to the corresponding animation
                        if (typeof this.resetAnim === "string") {
                            this.setCurrentAnimation(this.resetAnim);
                        }
                        // if function (callback) call it
                        else if (typeof this.resetAnim === "function" &&
                                 this.resetAnim() === false) {
                            this.current.idx = this.current.length - 1;
                            this.setAnimationFrame(this.current.idx);
                            this.parent(dt);
                            return false;
                        }
                    }

                    // set next frame timestamp
                    this.current.nextFrame = this.current.animationspeed;

                    return this.parent(dt) || true;
                }
            }
            return this.parent(dt);
        }
    });
})();<|MERGE_RESOLUTION|>--- conflicted
+++ resolved
@@ -291,632 +291,6 @@
                     context.rotate(angle);
                 }
 
-<<<<<<< HEAD
-(function($) {
-
-	/**
-	 * A Simple object to display a sprite on screen.
-	 * @class
-	 * @extends me.Renderable
-	 * @memberOf me
-	 * @constructor
-	 * @param {Number} x the x coordinates of the sprite object
-	 * @param {Number} y the y coordinates of the sprite object
-	 * @param {Image} image reference to the Sprite Image. See {@link me.loader#getImage}
-	 * @param {Number} [spritewidth] sprite width
-	 * @param {Number} [spriteheigth] sprite height
-	 * @example
-	 * // create a static Sprite Object
-	 * mySprite = new me.SpriteObject (100, 100, me.loader.getImage("mySpriteImage"));
-	 */
-	me.SpriteObject = me.Renderable.extend(
-	/** @scope me.SpriteObject.prototype */
-	{
-		// default scale ratio of the object
-		/** @ignore */
-		scale : new me.Vector2d(),
-
-		// if true, image flipping/scaling is needed
-		scaleFlag : false,
-
-		// just to keep track of when we flip
-		lastflipX : false,
-		lastflipY : false,
-
-		// z position (for ordering display)
-		z : 0,
-
-		// image offset
-		offset : new me.Vector2d(),
-
-		/**
-		 * Set the angle (in Radians) of a sprite to rotate it <br>
-		 * WARNING: rotating sprites decreases performances
-		 * @public
-		 * @type Number
-		 * @name me.SpriteObject#angle
-		 */
-		angle: 0,
-
-		/**
-		 * Source rotation angle for pre-rotating the source image<br>
-		 * Commonly used for TexturePacker
-		 * @ignore
-		 */
-		_sourceAngle: 0,
-		
-		// image reference
-		image : null,
-
-		// to manage the flickering effect
-		flickering : false,
-		flickerDuration : 0,
-		flickercb : null,
-		flickerState : false,
-
-
-		/**
-		 * @ignore
-		 */
-		init : function(x, y, image, spritewidth, spriteheight) {
-
-			// Used by the game engine to adjust visibility as the
-			// sprite moves in and out of the viewport
-			this.isSprite = true;
-
-			// call the parent constructor
-			this.parent(new me.Vector2d(x, y),
-						spritewidth  || image.width,
-						spriteheight || image.height);
-						
-			// cache image reference
-			this.image = image;
-
-			// scale factor of the object
-			this.scale.set(1.0, 1.0);
-			this.lastflipX = this.lastflipY = false;
-			this.scaleFlag = false;
-
-			// set the default sprite index & offset
-			this.offset.set(0, 0);
-			
-			// non persistent per default
-			this.isPersistent = false;
-			
-			// and not flickering
-			this.flickering = false;
-		},
-
-		/**
-		 * specify a transparent color
-		 * @name setTransparency
-		 * @memberOf me.SpriteObject
-		 * @function
-		 * @deprecated Use PNG or GIF with transparency instead
-		 * @param {String} color color key in "#RRGGBB" format
-		 */
-		setTransparency : function(col) {
-			// remove the # if present
-			col = (col.charAt(0) === "#") ? col.substring(1, 7) : col;
-			// applyRGB Filter (return a context object)
-			this.image = me.video.applyRGBFilter(this.image, "transparent", col.toUpperCase()).canvas;
-		},
-
-		/**
-		 * return the flickering state of the object
-		 * @name isFlickering
-		 * @memberOf me.SpriteObject
-		 * @function
-		 * @return {Boolean}
-		 */
-		isFlickering : function() {
-			return this.flickering;
-		},
-
-
-		/**
-		 * make the object flicker
-		 * @name flicker
-		 * @memberOf me.SpriteObject
-		 * @function
-		 * @param {Number} duration expressed in milliseconds
-		 * @param {Function} callback Function to call when flickering ends
-		 * @example
-		 * // make the object flicker for 1 second
-		 * // and then remove it
-		 * this.flicker(1000, function()
-		 * {
-		 *    me.game.world.removeChild(this);
-		 * });
-		 */
-		flicker : function(duration, callback) {
-			this.flickerDuration = duration;
-			if (this.flickerDuration <= 0) {
-				this.flickering = false;
-				this.flickercb = null;
-			} else if (!this.flickering) {
-				this.flickercb = callback;
-				this.flickering = true;
-			}
-		},
-
-
-		/**
-		 * Flip object on horizontal axis
-		 * @name flipX
-		 * @memberOf me.SpriteObject
-		 * @function
-		 * @param {Boolean} flip enable/disable flip
-		 */
-		flipX : function(flip) {
-			if (flip !== this.lastflipX) {
-				this.lastflipX = flip;
-
-				// invert the scale.x value
-				this.scale.x = -this.scale.x;
-
-				// set the scaleFlag
-				this.scaleFlag = this.scale.x !== 1.0 || this.scale.y !== 1.0;
-			}
-		},
-
-		/**
-		 * Flip object on vertical axis
-		 * @name flipY
-		 * @memberOf me.SpriteObject
-		 * @function
-		 * @param {Boolean} flip enable/disable flip
-		 */
-		flipY : function(flip) {
-			if (flip !== this.lastflipY) {
-				this.lastflipY = flip;
-
-				// invert the scale.x value
-				this.scale.y = -this.scale.y;
-
-				// set the scaleFlag
-				this.scaleFlag = this.scale.x !== 1.0 || this.scale.y !== 1.0;
-			}
-		},
-
-		/**
-		 * Resize the sprite around his center<br>
-		 * @name resize
-		 * @memberOf me.SpriteObject
-		 * @function
-		 * @param {Number} ratioX x scaling ratio
-		 * @param {Number} ratioY y scaling ratio
-		 */
-		resize : function(ratioX, ratioY) {
-			var x = ratioX;
-			var y = typeof (ratioY) !== undefined ? ratioX : ratioY;
-			if (x > 0) {
-				this.scale.x = this.scale.x < 0.0 ? -x : x;
-			}
-			if (y > 0) {
-				this.scale.y = this.scale.y < 0.0 ? -y : y;
-			}
-			// set the scaleFlag
-			this.scaleFlag = this.scale.x !== 1.0 || this.scale.y !== 1.0;
-
-		},
-        
-		/**
-		 * Resize the sprite around his center<br>
-		 * @name resizeV
-		 * @memberOf me.SpriteObject
-		 * @function
-		 * @param {me.Vector2d} vector ratio 
-		 */
-		resizeV : function(ratio) {
-			this.resize(ratio.x, ratio.y);
-		},
-
-
-		/**
-		 * sprite update<br>
-		 * not to be called by the end user<br>
-		 * called by the game manager on each game loop
-		 * @name update
-		 * @memberOf me.SpriteObject
-		 * @function
-		 * @protected
-		 * @return false
-		 **/
-		update : function( dt ) {
-			//update the "flickering" state if necessary
-			if (this.flickering) {
-				this.flickerDuration -= dt;
-				if (this.flickerDuration < 0) {
-					if (this.flickercb)
-						this.flickercb();
-					this.flicker(-1);
-				}
-				return true;
-			}
-			return false;
-		},
-
-		/**
-		 * object draw<br>
-		 * not to be called by the end user<br>
-		 * called by the game manager on each game loop
-		 * @name draw
-		 * @memberOf me.SpriteObject
-		 * @function
-		 * @protected
-		 * @param {Context2d} context 2d Context on which draw our object
-		 **/
-		draw : function(context) {
-
-			// do nothing if we are flickering
-			if (this.flickering) {
-				this.flickerState = !this.flickerState;
-				if (!this.flickerState) return;
-			}
-			// save context
-			context.save();
-			// sprite alpha value
-			context.globalAlpha *= this.getOpacity();
-            
-			// clamp position vector to pixel grid
-			var xpos = ~~this.pos.x, ypos = ~~this.pos.y;
-
-			var w = this.width, h = this.height;
-			var angle = this.angle + this._sourceAngle;
-
-			if ((this.scaleFlag) || (angle!==0)) {
-				// calculate pixel pos of the anchor point
-				var ax = w * this.anchorPoint.x, ay = h * this.anchorPoint.y;
-				// translate to the defined anchor point
-				context.translate(xpos + ax, ypos + ay);
-				// scale
-				if (this.scaleFlag)
-					context.scale(this.scale.x, this.scale.y);
-				if (angle!==0)
-					context.rotate(angle);
-
-				if (this._sourceAngle!==0) {
-					// swap w and h for rotated source images
-					w = this.height;
-					h = this.width;
-					
-					xpos = -ay;
-					ypos = -ax;
-				}
-				else {
-					// reset coordinates back to upper left coordinates
-					xpos = -ax;
-					ypos = -ay;
-				}
-			}
-
-			context.drawImage(this.image,
-							this.offset.x, this.offset.y,
-							w, h,
-							xpos, ypos,
-							w, h);
-
-			// restore context
-			context.restore();
-		},
-
-		/**
-		 * Destroy function<br>
-		 * @ignore
-		 */
-		destroy : function() {
-			this.onDestroyEvent.apply(this, arguments);
-		},
-
-		/**
-		 * OnDestroy Notification function<br>
-		 * Called by engine before deleting the object
-		 * @name onDestroyEvent
-		 * @memberOf me.SpriteObject
-		 * @function
-		 */
-		onDestroyEvent : function() {
-			// to be extended !
-		}
-
-	});
-	
-
-	/**
-	 * an object to manage animation
-	 * @class
-	 * @extends me.SpriteObject
-	 * @memberOf me
-	 * @constructor
-	 * @param {Number} x the x coordinates of the sprite object
-	 * @param {Number} y the y coordinates of the sprite object
-	 * @param {Object} settings Contains additional parameters for the animation sheet:
-	 * <ul>
-	 * <li>{Image} image to use for the animation</li>
-	 * <li>{Number} spritewidth - of a single sprite within the spritesheet</li>
-	 * <li>{Number} spriteheight - height of a single sprite within the spritesheet</li>
-	 * <li>{Object} region an instance of: me.TextureAtlas#getRegion. The region for when the animation sheet is part of a me.TextureAtlas</li>
-	 * </ul>
-	 * @example
-	 * // standalone image
-	 * var animationSheet = new me.AnimationSheet(0, 0, {
-	 *   image: me.loader.getImage('animationsheet'),
-	 *   spritewidth: 64,
-	 *   spriteheight: 64
-	 * });
-	 * // from a texture
-	 * var texture = new me.TextureAtlas(me.loader.getJSON('texture'), me.loader.getImage('texture'));
-	 * var animationSheet = new me.AnimationSheet(0, 0, {
-	 *   image: texture,
-	 *   spritewidth: 64,
-	 *   spriteheight: 64,
-	 *   region: texture.getRegion('animationsheet')
-	 * });
-	 */
-	me.AnimationSheet = me.SpriteObject.extend(
-	/** @scope me.AnimationSheet.prototype */
-	{		
-		// Spacing and margin
-		/** @ignore */
-		spacing: 0,
-		/** @ignore */
-		margin: 0,
-
-		/**
-		 * pause and resume animation<br>
-		 * default value : false;
-		 * @public
-		 * @type Boolean
-		 * @name me.AnimationSheet#animationpause
-		 */
-		animationpause : false,
-
-		/**
-		 * animation cycling speed (delay between frame in ms)<br>
-		 * default value : 100ms;
-		 * @public
-		 * @type Number
-		 * @name me.AnimationSheet#animationspeed
-		 */
-		animationspeed : 100,
-
-		/** @ignore */
-		init : function(x, y, settings) {
-			// hold all defined animation
-			this.anim = {};
-
-			// a flag to reset animation
-			this.resetAnim = null;
-
-			// default animation sequence
-			this.current = null;
-						
-			// default animation speed (ms)
-			this.animationspeed = 100;
-
-			// Spacing and margin
-			this.spacing = settings['spacing'] || 0;
-			this.margin = settings['margin'] || 0;
-
-			var image = settings['region'] || settings['image'];
-
-			// call the constructor
-			this.parent(x, y, settings['image'], settings['spritewidth'], settings['spriteheight'], this.spacing, this.margin);
-						
-			// store the current atlas information
-			this.textureAtlas = null;
-			this.atlasIndices = null;
-			
-			// build the local textureAtlas
-			this.buildLocalAtlas(settings['atlas'], settings['atlasIndices'], image);
-			
-			// create a default animation sequence with all sprites
-			this.addAnimation("default", null);
-			
-			// set as default
-			this.setCurrentAnimation("default");
-		},
-		
-		/**
-		 * build the local (private) atlas
-		 * @ignore
-		 */
-		buildLocalAtlas : function (atlas, indices, image) {
-			// reinitialze the atlas
-			if(image === null || typeof image === 'undefined') {
-				image = this.image
-			}
-			if (atlas !== undefined) {
-				this.textureAtlas = atlas;
-				this.atlasIndices = indices;
-			} else {
-				// regular spritesheet
-				this.textureAtlas = [];
-				// calculate the sprite count (line, col)
-				var spritecount = new me.Vector2d(
-					~~((image.width - this.margin) / (this.width + this.spacing)),
-					~~((image.height - this.margin) / (this.height + this.spacing))
-				);
-				var offsetX = 0;
-				var offsetY = 0;
-				if(image['offset']) {
-					offsetX = image.offset.x;
-					offsetY = image.offset.y;
-				}
-				// build the local atlas
-				for ( var frame = 0, count = spritecount.x * spritecount.y; frame < count ; frame++) {
-					this.textureAtlas[frame] = {
-						name: ''+frame,
-						offset: new me.Vector2d(
-							this.margin + (this.spacing + this.width) * (frame % spritecount.x) + offsetX,
-							this.margin + (this.spacing + this.height) * ~~(frame / spritecount.x) + offsetY
-						),
-						width: this.width,
-						height: this.height,
-						hWidth: this.width / 2,
-						hHeight: this.height / 2,
-						angle: 0
-					};
-				}
-			}
-		},
-
-		/**
-		 * add an animation <br>
-		 * For fixed-sized cell sprite sheet, the index list must follow the logic as per the following example :<br>
-		 * <img src="images/spritesheet_grid.png"/>
-		 * @name addAnimation
-		 * @memberOf me.AnimationSheet
-		 * @function
-		 * @param {String} name animation id
-		 * @param {Number[]|String[]} index list of sprite index or name defining the animation
-		 * @param {Number} [animationspeed] cycling speed for animation in ms (delay between each frame).
-		 * @see me.AnimationSheet#animationspeed
-		 * @example
-		 * // walking animation
-		 * this.addAnimation("walk", [ 0, 1, 2, 3, 4, 5 ]);
-		 * // eating animation
-		 * this.addAnimation("eat", [ 6, 6 ]);
-		 * // rolling animation
-		 * this.addAnimation("roll", [ 7, 8, 9, 10 ]);
-		 * // slower animation
-		 * this.addAnimation("roll", [ 7, 8, 9, 10 ], 200);
-		 */
-		addAnimation : function(name, index, animationspeed) {
-			this.anim[name] = {
-				name : name,
-				frame : [],
-				idx : 0,
-				length : 0,
-				animationspeed: animationspeed || this.animationspeed,
-				nextFrame : 0
-			};
-			
-
-			if (index == null) {
-				index = [];
-				var j = 0;
-				// create a default animation with all frame
-				this.textureAtlas.forEach(function() {
-					index[j] = j++;
-				});
-			}
-
-			// set each frame configuration (offset, size, etc..)
-			for ( var i = 0 , len = index.length ; i < len; i++) {
-				if (typeof(index[i]) === "number") {
-					this.anim[name].frame[i] = this.textureAtlas[index[i]];
-				} else { // string
-					if (this.atlasIndices === null) {
-						throw "melonjs: string parameters for addAnimation are only allowed for TextureAtlas ";
-					} else {
-						this.anim[name].frame[i] = this.textureAtlas[this.atlasIndices[index[i]]];
-					}
-				}
-			}
-			this.anim[name].length = this.anim[name].frame.length;
-		},
-		
-		/**
-		 * set the current animation
-		 * @name setCurrentAnimation
-		 * @memberOf me.AnimationSheet
-		 * @function
-		 * @param {String} name animation id
-		 * @param {String|Function} [onComplete] animation id to switch to when complete, or callback
-		 * @example
-		 * // set "walk" animation
-		 * this.setCurrentAnimation("walk");
-		 *
-		 * // set "eat" animation, and switch to "walk" when complete
-		 * this.setCurrentAnimation("eat", "walk");
-		 *
-		 * // set "die" animation, and remove the object when finished
-		 * this.setCurrentAnimation("die", (function () {
-		 *    me.game.world.removeChild(this);
-		 *	  return false; // do not reset to first frame
-		 * }).bind(this));
-		 *
-		 * // set "attack" animation, and pause for a short duration
-		 * this.setCurrentAnimation("die", (function () {
-		 *    this.animationpause = true;
-		 *
-		 *    // back to "standing" animation after 1 second
-		 *    setTimeout(function () {
-		 *        this.setCurrentAnimation("standing");
-		 *    }, 1000);
-		 *
-		 *	  return false; // do not reset to first frame
-		 * }).bind(this));
-		 **/
-		setCurrentAnimation : function(name, resetAnim) {
-			if (this.anim[name]) {
-				this.current = this.anim[name];
-				this.resetAnim = resetAnim || null;
-				this.setAnimationFrame(this.current.idx); // or 0 ?
-				this.current.nextFrame = this.current.animationspeed;
-			} else {
-				throw "melonJS: animation id '" + name + "' not defined";
-			}
-		},
-
-		/**
-		 * return true if the specified animation is the current one.
-		 * @name isCurrentAnimation
-		 * @memberOf me.AnimationSheet
-		 * @function
-		 * @param {String} name animation id
-		 * @return {Boolean}
-		 * @example
-		 * if (!this.isCurrentAnimation("walk")) {
-		 *    // do something funny...
-		 * }
-		 */
-		isCurrentAnimation : function(name) {
-			return this.current.name === name;
-		},
-
-		/**
-		 * force the current animation frame index.
-		 * @name setAnimationFrame
-		 * @memberOf me.AnimationSheet
-		 * @function
-		 * @param {Number} [index=0] animation frame index
-		 * @example
-		 * //reset the current animation to the first frame
-		 * this.setAnimationFrame();
-		 */
-		setAnimationFrame : function(idx) {
-			this.current.idx = (idx || 0) % this.current.length;
-			var frame = this.current.frame[this.current.idx];
-			this.offset = frame.offset;
-			this.width = frame.width;
-			this.height = frame.height;
-			this.hWidth = frame.hWidth;
-			this.hHeight = frame.hHeight;
-			this._sourceAngle = frame.angle;
-		},
-		
-		/**
-		 * return the current animation frame index.
-		 * @name getCurrentAnimationFrame
-		 * @memberOf me.AnimationSheet
-		 * @function
-		 * @return {Number} current animation frame index
-		 */
-		getCurrentAnimationFrame : function() {
-			return this.current.idx;
-		},
-
-		/**
-		 * update the animation<br>
-		 * this is automatically called by the game manager {@link me.game}
-		 * @name update
-		 * @memberOf me.AnimationSheet
-		 * @function
-		 * @protected
-=======
                 if (this._sourceAngle !== 0) {
                     // swap w and h for rotated source images
                     w = this.height;
@@ -1237,7 +611,6 @@
          * @memberOf me.AnimationSheet
          * @function
          * @protected
->>>>>>> 546f1c66
          * @param {Number} dt time since the last update in milliseconds.
          */
         update : function (dt) {
