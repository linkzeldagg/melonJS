/*
 * MelonJS Game Engine
 * Copyright (C) 2011 - 2014, Olivier Biot, Jason Oster
 * http://www.melonjs.org/
 *
 */
(function () {
    /*
     * PRIVATE STUFF
     */

    // Reference to base class
    var obj = me.input;

    // list of binded keys
    obj._KeyBinding = {};

    // corresponding actions
    var keyStatus = {};

    // lock enable flag for keys
    var keyLock = {};
    // actual lock status of each key
    var keyLocked = {};

    // List of binded keys being held
    var keyRefs = {};

    // whether default event should be prevented for a given keypress
    var preventDefaultForKeys = {};

    // some useful flags
    var keyboardInitialized = false;

    /**
     * enable keyboard event
     * @ignore
     */
    obj._enableKeyboardEvent = function () {
        if (!keyboardInitialized) {
            window.addEventListener("keydown", obj._keydown, false);
            window.addEventListener("keyup", obj._keyup, false);
            keyboardInitialized = true;
        }
    };

    /**
     * key down event
     * @ignore
     */
    obj._keydown = function (e, keyCode, mouseButton) {

        keyCode = keyCode || e.keyCode || e.which;
        var action = obj._KeyBinding[keyCode];

        // publish a message for keydown event
        me.event.publish(me.event.KEYDOWN, [
            action,
            keyCode,
            action ? !keyLocked[action] : true
        ]);

        if (action) {
            if (!keyLocked[action]) {
                var trigger = mouseButton ? mouseButton : keyCode;
                if (!keyRefs[action][trigger]) {
                    keyStatus[action]++;
                    keyRefs[action][trigger] = true;
                }
            }
            // prevent event propagation
            if (preventDefaultForKeys[keyCode]) {
                return obj._preventDefault(e);
            }
            else {
                return true;
            }
        }

        return true;
    };


    /**
     * key up event
     * @ignore
     */
    obj._keyup = function (e, keyCode, mouseButton) {
        keyCode = keyCode || e.keyCode || e.which;
        var action = obj._KeyBinding[keyCode];

        // publish a message for keydown event
        me.event.publish(me.event.KEYUP, [ action, keyCode ]);

        if (action) {
            var trigger = mouseButton ? mouseButton : keyCode;
            keyRefs[action][trigger] = undefined;

            if (keyStatus[action] > 0) {
                keyStatus[action]--;
            }

            keyLocked[action] = false;

            // prevent event propagation
            if (preventDefaultForKeys[keyCode]) {
                return obj._preventDefault(e);
            }
            else {
                return true;
            }
        }

        return true;
    };

    /*
     * PUBLIC STUFF
     */

    /**
<<<<<<< HEAD
     * Almost all keyboard keys that have code ASCII, like:
     * LEFT, UP, RIGHT, DOWN, ENTER, SHIFT, CTRL, ALT, PAUSE, ESC, SPACE, TAB, BACKSPACE, [0..9], [A..Z], [NUMPAD0..NUMPAD9], [F1..F12]
=======
     * Almost all keyboard keys that have ASCII code, like:
     * LEFT, UP, RIGHT, DOWN, ENTER, SHIFT, CTRL, ALT, ESC, SPACE, TAB, BACKSPACE, PAUSE,
     * PAGE_UP, PAGE_DOWN, INSERT, DELETE, CAPS_LOCK, NUM_LOCK, SCROLL_LOCK, PRINT_SCREEN,
     * Keys [0..9], [A..Z], [NUMPAD0..NUMPAD9], [F1..F12]
>>>>>>> 4091409f
     * @public
     * @enum {number}
     * @name KEY
     * @memberOf me.input
     */
    obj.KEY = {
        "BACKSPACE" : 8,
        "TAB" : 9,
        "ENTER" : 13,
        "SHIFT" : 16,
<<<<<<< HEAD
        "CTRL": 17,
        "ALT" : 18,
        "PAUSE" : 19,
        "CAPSLOCK" : 20,
        "ESC" : 27,
        "SPACE" : 32,
        "PAGEUP" : 33,
        "PAGEDOWN" : 34,
=======
        "CTRL" : 17,
        "ALT" : 18,
        "PAUSE" : 19,
        "CAPS_LOCK" : 20,
        "ESC" : 27,
        "SPACE" : 32,
        "PAGE_UP" : 33,
        "PAGE_DOWN" : 34,
>>>>>>> 4091409f
        "END" : 35,
        "HOME" : 36,
        "LEFT" : 37,
        "UP" : 38,
        "RIGHT" : 39,
        "DOWN" : 40,
<<<<<<< HEAD
=======
        "PRINT_SCREEN" : 42,
>>>>>>> 4091409f
        "INSERT" : 45,
        "DELETE" : 46,
        "NUM0" : 48,
        "NUM1" : 49,
        "NUM2" : 50,
        "NUM3" : 51,
        "NUM4" : 52,
        "NUM5" : 53,
        "NUM6" : 54,
        "NUM7" : 55,
        "NUM8" : 56,
        "NUM9" : 57,
        "A" : 65,
        "B" : 66,
        "C" : 67,
        "D" : 68,
        "E" : 69,
        "F" : 70,
        "G" : 71,
        "H" : 72,
        "I" : 73,
        "J" : 74,
        "K" : 75,
        "L" : 76,
        "M" : 77,
        "N" : 78,
        "O" : 79,
        "P" : 80,
        "Q" : 81,
        "R" : 82,
        "S" : 83,
        "T" : 84,
        "U" : 85,
        "V" : 86,
        "W" : 87,
        "X" : 88,
        "Y" : 89,
        "Z" : 90,
        "WINDOW_KEY" : 91,
        "NUMPAD0" : 96,
        "NUMPAD1" : 97,
        "NUMPAD2" : 98,
        "NUMPAD3" : 99,
        "NUMPAD4" : 100,
        "NUMPAD5" : 101,
        "NUMPAD6" : 102,
        "NUMPAD7" : 103,
        "NUMPAD8" : 104,
        "NUMPAD9" : 105,
        "MULTIPLY" : 106,
        "ADD" : 107,
        "SUBSTRACT" : 109,
        "DECIMAL" : 110,
        "DIVIDE" : 111,
        "F1" : 112,
        "F2" : 113,
        "F3" : 114,
        "F4" : 115,
        "F5" : 116,
        "F6" : 117,
        "F7" : 118,
        "F8" : 119,
        "F9" : 120,
        "F10" : 121,
        "F11" : 122,
        "F12" : 123,
<<<<<<< HEAD
        "NUMLOCK" : 144,
=======
        "NUM_LOCK" : 144,
>>>>>>> 4091409f
        "SCROLL_LOCK" : 145,
        "SEMICOLON" : 186,
        "PLUS" : 187,
        "COMMA" : 188,
        "MINUS" : 189,
        "PERIOD" : 190,
        "FORWAND_SLASH" : 191,
        "GRAVE_ACCENT" : 192,
        "OPEN_BRACKET" : 219,
        "BACK_SLASH" : 220,
        "CLOSE_BRACKET" : 221,
        "SINGLE_QUOTE" : 222
    };

    /**
     * return the key press status of the specified action
     * @name isKeyPressed
     * @memberOf me.input
     * @public
     * @function
     * @param {String} action user defined corresponding action
     * @return {Boolean} true if pressed
     * @example
     * if (me.input.isKeyPressed('left'))
     * {
     *    //do something
     * }
     * else if (me.input.isKeyPressed('right'))
     * {
     *    //do something else...
     * }
     *
     */
    obj.isKeyPressed = function (action) {
        if (keyStatus[action] && !keyLocked[action]) {
            if (keyLock[action]) {
                keyLocked[action] = true;
            }
            return true;
        }
        return false;
    };

    /**
     * return the key status of the specified action
     * @name keyStatus
     * @memberOf me.input
     * @public
     * @function
     * @param {String} action user defined corresponding action
     * @return {Boolean} down (true) or up(false)
     */
    obj.keyStatus = function (action) {
        return (keyStatus[action] > 0);
    };


    /**
     * trigger the specified key (simulated) event <br>
     * @name triggerKeyEvent
     * @memberOf me.input
     * @public
     * @function
     * @param {me.input#KEY} keycode
     * @param {Boolean} true to trigger a key press, or false for key release
     * @example
     * // trigger a key press
     * me.input.triggerKeyEvent(me.input.KEY.LEFT, true);
     */

    obj.triggerKeyEvent = function (keycode, status) {
        if (status) {
            obj._keydown({}, keycode);
        }
        else {
            obj._keyup({}, keycode);
        }
    };


    /**
     * associate a user defined action to a keycode
     * @name bindKey
     * @memberOf me.input
     * @public
     * @function
     * @param {me.input#KEY} keycode
     * @param {String} action user defined corresponding action
     * @param {Boolean} [lock=false] cancel the keypress event once read
     * @param {Boolean} [preventDefault=me.input.preventDefault] prevent default browser action
     * @example
     * // enable the keyboard
     * me.input.bindKey(me.input.KEY.LEFT,  "left");
     * me.input.bindKey(me.input.KEY.RIGHT, "right");
     * me.input.bindKey(me.input.KEY.X,     "jump", true);
     * me.input.bindKey(me.input.KEY.F1,    "options", true, true);
     */
    obj.bindKey = function (keycode, action, lock, preventDefault) {
        // make sure the keyboard is enable
        obj._enableKeyboardEvent();

        if (typeof preventDefault !== "boolean") {
            preventDefault = obj.preventDefault;
        }

        obj._KeyBinding[keycode] = action;
        preventDefaultForKeys[keycode] = preventDefault;

        keyStatus[action] = 0;
        keyLock[action] = lock ? lock : false;
        keyLocked[action] = false;
        keyRefs[action] = {};
    };

    /**
     * unlock a key manually
     * @name unlockKey
     * @memberOf me.input
     * @public
     * @function
     * @param {String} action user defined corresponding action
     * @example
     * // Unlock jump when touching the ground
     * if (!this.falling && !this.jumping) {
     * me.input.unlockKey("jump");
     * }
     */
    obj.unlockKey = function (action) {
        keyLocked[action] = false;
    };

    /**
     * unbind the defined keycode
     * @name unbindKey
     * @memberOf me.input
     * @public
     * @function
     * @param {me.input#KEY} keycode
     * @example
     * me.input.unbindKey(me.input.KEY.LEFT);
     */
    obj.unbindKey = function (keycode) {
        // clear the event status
        var keybinding = obj._KeyBinding[keycode];
        keyStatus[keybinding] = 0;
        keyLock[keybinding] = false;
        keyRefs[keybinding] = {};
        // remove the key binding
        obj._KeyBinding[keycode] = null;
        preventDefaultForKeys[keycode] = null;
    };
})();<|MERGE_RESOLUTION|>--- conflicted
+++ resolved
@@ -119,15 +119,10 @@
      */
 
     /**
-<<<<<<< HEAD
-     * Almost all keyboard keys that have code ASCII, like:
-     * LEFT, UP, RIGHT, DOWN, ENTER, SHIFT, CTRL, ALT, PAUSE, ESC, SPACE, TAB, BACKSPACE, [0..9], [A..Z], [NUMPAD0..NUMPAD9], [F1..F12]
-=======
      * Almost all keyboard keys that have ASCII code, like:
      * LEFT, UP, RIGHT, DOWN, ENTER, SHIFT, CTRL, ALT, ESC, SPACE, TAB, BACKSPACE, PAUSE,
      * PAGE_UP, PAGE_DOWN, INSERT, DELETE, CAPS_LOCK, NUM_LOCK, SCROLL_LOCK, PRINT_SCREEN,
      * Keys [0..9], [A..Z], [NUMPAD0..NUMPAD9], [F1..F12]
->>>>>>> 4091409f
      * @public
      * @enum {number}
      * @name KEY
@@ -138,16 +133,6 @@
         "TAB" : 9,
         "ENTER" : 13,
         "SHIFT" : 16,
-<<<<<<< HEAD
-        "CTRL": 17,
-        "ALT" : 18,
-        "PAUSE" : 19,
-        "CAPSLOCK" : 20,
-        "ESC" : 27,
-        "SPACE" : 32,
-        "PAGEUP" : 33,
-        "PAGEDOWN" : 34,
-=======
         "CTRL" : 17,
         "ALT" : 18,
         "PAUSE" : 19,
@@ -156,17 +141,13 @@
         "SPACE" : 32,
         "PAGE_UP" : 33,
         "PAGE_DOWN" : 34,
->>>>>>> 4091409f
         "END" : 35,
         "HOME" : 36,
         "LEFT" : 37,
         "UP" : 38,
         "RIGHT" : 39,
         "DOWN" : 40,
-<<<<<<< HEAD
-=======
         "PRINT_SCREEN" : 42,
->>>>>>> 4091409f
         "INSERT" : 45,
         "DELETE" : 46,
         "NUM0" : 48,
@@ -233,11 +214,7 @@
         "F10" : 121,
         "F11" : 122,
         "F12" : 123,
-<<<<<<< HEAD
-        "NUMLOCK" : 144,
-=======
         "NUM_LOCK" : 144,
->>>>>>> 4091409f
         "SCROLL_LOCK" : 145,
         "SEMICOLON" : 186,
         "PLUS" : 187,
