/*
 * MelonJS Game Engine
 * Copyright (C) 2011 - 2013, Olivier BIOT
 * http://www.melonjs.org
 *
 * Audio Mngt Objects
 *
 *
 */
(function () {
    /**
     * There is no constructor function for me.audio.
     * @namespace me.audio
     * @memberOf me
     */
    me.audio = (function () {
        /*
         * PRIVATE STUFF
         */

        // hold public stuff in our singleton
        var api = {};

        // audio channel list
        var audioTracks = {};

        // unique store for callbacks
        var callbacks = {};

        // current music
        var current_track_id = null;
        var current_track = null;

        // a retry counter
        var retry_counter = 0;

        /**
         * event listener callback on load error
         * @ignore
         */
        function soundLoadError(sound_id, onerror_cb) {
            // check the retry counter
            if (retry_counter++ > 3) {
                // something went wrong
                var errmsg = "melonJS: failed loading " + sound_id;
                if (me.sys.stopOnAudioError === false) {
                    // disable audio
                    me.audio.disable();
                    // call error callback if defined
                    if (onerror_cb) {
                        onerror_cb();
                    }
                    // warning
                    console.log(errmsg + ", disabling audio");
                }
                else {
                    // throw an exception and stop everything !
                    throw errmsg;
                }
            // else try loading again !
            }
            else {
                audioTracks[sound_id].load();
            }
        }

        /*
         * PUBLIC STUFF
         */

        /**
         * initialize the audio engine<br>
         * the melonJS loader will try to load audio files corresponding to the
         * browser supported audio format<br>
         * if no compatible audio codecs are found, audio will be disabled
         * @name init
         * @memberOf me.audio
         * @public
         * @function
         * @param {String}
         *          audioFormat audio format provided ("mp3, ogg, m4a, wav")
         * @example
         * // initialize the "sound engine", giving "mp3" and "ogg" as desired audio format
         * // i.e. on Safari, the loader will load all audio.mp3 files,
         * // on Opera the loader will however load audio.ogg files
         * me.audio.init("mp3,ogg");
         */
        api.init = function (audioFormat) {
            if (!me.initialized) {
                throw "melonJS: me.audio.init() called before engine initialization.";
            }
            // if no param is given to init we use mp3 by default
            audioFormat = typeof audioFormat === "string" ? audioFormat : "mp3";
            // convert it into an array
            this.audioFormats = audioFormat.split(",");
        };

        /**
         * enable audio output <br>
         * only useful if audio supported and previously disabled through
         *
         * @see me.audio#disable
         * @name enable
         * @memberOf me.audio
         * @public
         * @function
         */
        api.enable = function () {
            this.unmuteAll();
        };

        /**
         * disable audio output
         *
         * @name disable
         * @memberOf me.audio
         * @public
         * @function
         */
        api.disable = function () {
            this.muteAll();
        };

        /**
         * Load an audio file.<br>
         * <br>
         * sound item must contain the following fields :<br>
         * - name    : id of the sound<br>
         * - src     : source path<br>
         * @ignore
         */
        api.load = function (sound, onload_cb, onerror_cb) {
            var urls = [];
            for (var i = 0; i < this.audioFormats.length; i++) {
                urls.push(sound.src + sound.name + "." + this.audioFormats[i] + me.loader.nocache);
            }
            var soundclip = new Howl({
                urls : urls,
                volume : Howler.volume(),
                onend : function (soundId) {
                    if (callbacks[soundId]) {
                        // fire call back if it exists, then delete it
                        callbacks[soundId]();
                        callbacks[soundId] = null;
                    }
                },
                onloaderror : function () {
                    soundLoadError.call(me.audio, sound.name, onerror_cb);
                },
                onload : function () {
                    retry_counter = 0;
                    if (onload_cb) {
                        onload_cb();
                    }
                }
            });

            audioTracks[sound.name] = soundclip;

            return 1;
        };

        /**
         * play the specified sound
         * @name play
         * @memberOf me.audio
         * @public
         * @function
         * @param {String}
         *            sound_id audio clip id
         * @param {Boolean}
         *            [loop=false] loop audio
         * @param {Function}
         *            [callback] callback function
         * @param {Number}
         *            [volume=default] Float specifying volume (0.0 - 1.0 values accepted).
         * @example
         * // play the "cling" audio clip
         * me.audio.play("cling");
         * // play & repeat the "engine" audio clip
         * me.audio.play("engine", true);
         * // play the "gameover_sfx" audio clip and call myFunc when finished
         * me.audio.play("gameover_sfx", false, myFunc);
         * // play the "gameover_sfx" audio clip with a lower volume level
         * me.audio.play("gameover_sfx", false, null, 0.5);
         */
        api.play = function (sound_id, loop, callback, volume) {
            var sound = audioTracks[sound_id.toLowerCase()];
            if (sound && typeof sound !== "undefined") {
                sound.loop(loop || false);
                sound.volume(typeof(volume) === "number" ? volume.clamp(0.0, 1.0) : Howler.volume());
                if (typeof(callback) === "function") {
                    sound.play(function (soundId) {
                        callbacks[soundId] = callback;
                    });
                }
                else {
                    sound.play();
                }

                return sound;
            }
        };

        /**
         * stop the specified sound on all channels
         *
         * @name stop
         * @memberOf me.audio
         * @public
         * @function
         * @param {String} sound_id audio clip id
         * @example
         * me.audio.stop("cling");
         */
        api.stop = function (sound_id) {
            var sound = audioTracks[sound_id.toLowerCase()];
            if (sound && typeof sound !== "undefined") {
                sound.stop();
            }
        };

        /**
         * pause the specified sound on all channels<br>
         * this function does not reset the currentTime property
         *
         * @name pause
         * @memberOf me.audio
         * @public
         * @function
         * @param {String} sound_id audio clip id
         * @example
         * me.audio.pause("cling");
         */
        api.pause = function (sound_id) {
            var sound = audioTracks[sound_id.toLowerCase()];
            if (sound && typeof sound !== "undefined") {
                sound.pause();
            }
        };

        /**
         * play the specified audio track<br>
         * this function automatically set the loop property to true<br>
         * and keep track of the current sound being played.
         *
         * @name playTrack
         * @memberOf me.audio
         * @public
         * @function
         * @param {String} sound_id audio track id
         * @param {Number} [volume=default] Float specifying volume (0.0 - 1.0 values accepted).
         * @example
         * me.audio.playTrack("awesome_music");
         */
        api.playTrack = function (sound_id, volume) {
            current_track = me.audio.play(sound_id, true, null, volume);
            current_track_id = sound_id.toLowerCase();
        };

        /**
         * stop the current audio track
         *
         * @see me.audio#playTrack
         * @name stopTrack
         * @memberOf me.audio
         * @public
         * @function
         * @example
         * // play a awesome music
         * me.audio.playTrack("awesome_music");
         * // stop the current music
         * me.audio.stopTrack();
         */
        api.stopTrack = function () {
            if (current_track) {
                current_track.stop();
                current_track_id = null;
                current_track = null;
            }
        };

        /**
         * set the default global volume
         * @name setVolume
         * @memberOf me.audio
         * @public
         * @function
         * @param {Number} volume Float specifying volume (0.0 - 1.0 values accepted).
         */
        api.setVolume = function (volume) {
            Howler.volume(volume);
        };

        /**
         * get the default global volume
         * @name getVolume
         * @memberOf me.audio
         * @public
         * @function
         * @returns {Number} current volume value in Float [0.0 - 1.0] .
         */
        api.getVolume = function () {
            return Howler.volume();
        };

        /**
         * mute the specified sound
         * @name mute
         * @memberOf me.audio
         * @public
         * @function
         * @param {String} sound_id audio clip id
         */
        api.mute = function (sound_id, mute) {
            // if not defined : true
            mute = (typeof(mute) === "undefined" ? true : !!mute);
            var sound = audioTracks[sound_id.toLowerCase()];
            if (sound && typeof(sound) !== "undefined") {
                sound.mute(true);
            }
        };

        /**
         * unmute the specified sound
         * @name unmute
         * @memberOf me.audio
         * @public
         * @function
         * @param {String} sound_id audio clip id
         */
        api.unmute = function (sound_id) {
            api.mute(sound_id, false);
        };

        /**
         * mute all audio
         * @name muteAll
         * @memberOf me.audio
         * @public
         * @function
         */
        api.muteAll = function () {
            Howler.mute();
        };

        /**
         * unmute all audio
         * @name unmuteAll
         * @memberOf me.audio
         * @public
         * @function
         */
        api.unmuteAll = function () {
            Howler.unmute();
        };

        /**
         * returns the current track Id
         * @name getCurrentTrack
         * @memberOf me.audio
         * @public
         * @function
         * @return {String} audio track id
         */
        api.getCurrentTrack = function () {
            return current_track_id;
        };

        /**
         * pause the current audio track
         *
         * @name pauseTrack
         * @memberOf me.audio
         * @public
         * @function
         * @example
         * me.audio.pauseTrack();
         */
        api.pauseTrack = function () {
            if (current_track) {
                current_track.pause();
            }
        };

        /**
         * resume the previously paused audio track
         *
         * @name resumeTrack
         * @memberOf me.audio
         * @public
         * @function
         * @param {String} sound_id audio track id
         * @example
         * // play an awesome music
         * me.audio.playTrack("awesome_music");
         * // pause the audio track
         * me.audio.pauseTrack();
         * // resume the music
         * me.audio.resumeTrack();
         */
        api.resumeTrack = function () {
            if (current_track) {
                current_track.play();
            }
        };

        /**
         * unload specified audio track to free memory
         *
         * @name unload
         * @memberOf me.audio
         * @public
         * @function
         * @param {String} sound_id audio track id
         * @return {Boolean} true if unloaded
         * @example
         * me.audio.unload("awesome_music");
         */
        api.unload = function (sound_id) {
            sound_id = sound_id.toLowerCase();
            if (!(sound_id in audioTracks)) {
                return false;
            }

<<<<<<< HEAD
            if (current_track_id === sound_id) {
                api.stopTrack();
            }
            else {
                api.stop(sound_id);
            }
=======
>>>>>>> 8446ede1
            // destroy the Howl object
            audioTracks[sound_id].unload();
            delete audioTracks[sound_id];

            return true;
        };

        /**
         * unload all audio to free memory
         *
         * @name unloadAll
         * @memberOf me.audio
         * @public
         * @function
         * @example
         * me.audio.unloadAll();
         */
        api.unloadAll = function () {
            for (var sound_id in audioTracks) {
                if (audioTracks.hasOwnProperty(sound_id)) {
                    api.unload(sound_id);
                }
            }
        };

        // return our object
        return api;
    })();
})();<|MERGE_RESOLUTION|>--- conflicted
+++ resolved
@@ -423,15 +423,6 @@
                 return false;
             }
 
-<<<<<<< HEAD
-            if (current_track_id === sound_id) {
-                api.stopTrack();
-            }
-            else {
-                api.stop(sound_id);
-            }
-=======
->>>>>>> 8446ede1
             // destroy the Howl object
             audioTracks[sound_id].unload();
             delete audioTracks[sound_id];
