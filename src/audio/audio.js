/*
 * MelonJS Game Engine
 * Copyright (C) 2011 - 2013, Olivier BIOT
 * http://www.melonjs.org
 *
 * Audio Mngt Objects
 *
 *
 */
(function () {
    /**
     * There is no constructor function for me.audio.
     * @namespace me.audio
     * @memberOf me
     */
    me.audio = (function () {
        /*
         * PRIVATE STUFF
         */

        // hold public stuff in our singleton
        var api = {};

        // audio channel list
        var audioTracks = {};

        // unique store for callbacks
        var callbacks = {};

        // current music
        var current_track_id = null;
        var current_track_instance = null;

        // a retry counter
        var retry_counter = 0;

        /**
         * event listener callback on load error
         * @ignore
         */
        function soundLoadError(sound_id, onerror_cb) {
            // check the retry counter
            if (retry_counter++ > 3) {
                // something went wrong
                var errmsg = "melonJS: failed loading " + sound_id;
                if (me.sys.stopOnAudioError === false) {
                    // disable audio
                    me.audio.disable();
                    // call error callback if defined
                    if (onerror_cb) {
                        onerror_cb();
                    }
                    // warning
                    console.log(errmsg + ", disabling audio");
                }
                else {
                    // throw an exception and stop everything !
                    throw errmsg;
                }
            // else try loading again !
            }
            else {
                audioTracks[sound_id].load();
            }
        }

        function setTrackInstance(id) {
            current_track_instance = id;
        }


        /*
         * PUBLIC STUFF
         */

        /**
         * initialize the audio engine<br>
         * the melonJS loader will try to load audio files corresponding to the
         * browser supported audio format<br>
         * if no compatible audio codecs are found, audio will be disabled
         * @name init
         * @memberOf me.audio
         * @public
         * @function
         * @param {String}
         *          audioFormat audio format provided ("mp3, ogg, m4a, wav")
         * @example
         * // initialize the "sound engine", giving "mp3" and "ogg" as desired audio format
         * // i.e. on Safari, the loader will load all audio.mp3 files,
         * // on Opera the loader will however load audio.ogg files
         * me.audio.init("mp3,ogg");
         */
        api.init = function (audioFormat) {
            if (!me.initialized) {
                throw "melonJS: me.audio.init() called before engine initialization.";
            }
            // if no param is given to init we use mp3 by default
            audioFormat = typeof audioFormat === "string" ? audioFormat : "mp3";
            // convert it into an array
            this.audioFormats = audioFormat.split(",");
        };

        /**
         * enable audio output <br>
         * only useful if audio supported and previously disabled through
         *
         * @see me.audio#disable
         * @name enable
         * @memberOf me.audio
         * @public
         * @function
         */
        api.enable = function () {
            this.unmuteAll();
        };

        /**
         * disable audio output
         *
         * @name disable
         * @memberOf me.audio
         * @public
         * @function
         */
        api.disable = function () {
            this.muteAll();
        };

        /**
         * Load an audio file.<br>
         * <br>
         * sound item must contain the following fields :<br>
         * - name    : id of the sound<br>
         * - src     : source path<br>
         * @ignore
         */
        api.load = function (sound, onload_cb, onerror_cb) {
            var urls = [];
            for (var i = 0; i < this.audioFormats.length; i++) {
                urls.push(sound.src + sound.name + "." + this.audioFormats[i] + me.loader.nocache);
            }
            var soundclip = new Howl({
                urls : urls,
                volume : Howler.volume(),
                onend : function (soundId) {
                    if (callbacks[soundId]) {
                        // fire call back if it exists, then delete it
                        callbacks[soundId]();
                        callbacks[soundId] = null;
                    }
                },
                onloaderror : function () {
                    soundLoadError.call(me.audio, sound.name, onerror_cb);
                },
                onload : function () {
                    retry_counter = 0;
                    if (onload_cb) {
                        onload_cb();
                    }
                }
            });

            audioTracks[sound.name] = soundclip;

            return 1;
        };

        /**
         * play the specified sound
         * @name play
         * @memberOf me.audio
         * @public
         * @function
         * @param {String}
         *            sound_id audio clip id
         * @param {Boolean}
         *            [loop=false] loop audio
         * @param {Function}
         *            [callback] returns the unique playback id for this sound instance.
         * @param {Number}
         *            [volume=default] Float specifying volume (0.0 - 1.0 values accepted).
         * @example
         * // play the "cling" audio clip
         * me.audio.play("cling");
         * // play & repeat the "engine" audio clip
         * me.audio.play("engine", true);
         * // play the "gameover_sfx" audio clip and call myFunc when finished
         * me.audio.play("gameover_sfx", false, myFunc);
         * // play the "gameover_sfx" audio clip with a lower volume level
         * me.audio.play("gameover_sfx", false, null, 0.5);
         */
        api.play = function (sound_id, loop, callback, volume) {
            var sound = audioTracks[sound_id.toLowerCase()];
            if (sound && typeof sound !== "undefined") {
                sound.loop(loop || false);
                sound.volume(typeof(volume) === "number" ? volume.clamp(0.0, 1.0) : Howler.volume());
                sound.play(null, callback);
                return sound;
            }
        };

        /**
         * stop the specified sound on all channels
         * @name stop
         * @memberOf me.audio
         * @public
         * @function
         * @param {String} sound_id audio clip id
         * @param {String} [id] the play instance ID.
         * @example
         * me.audio.stop("cling");
         */
<<<<<<< HEAD
        api.stop = function (sound_id) {
=======
        obj.stop = function (sound_id, instance_id) {
>>>>>>> 5719fe0c
            var sound = audioTracks[sound_id.toLowerCase()];
            if (sound && typeof sound !== "undefined") {
                sound.stop(instance_id);
            }
        };

        /**
         * pause the specified sound on all channels<br>
         * this function does not reset the currentTime property
         * @name pause
         * @memberOf me.audio
         * @public
         * @function
         * @param {String} sound_id audio clip id
         * @param {String} [id] the play instance ID.
         * @example
         * me.audio.pause("cling");
         */
<<<<<<< HEAD
        api.pause = function (sound_id) {
=======
        obj.pause = function (sound_id, instance_id) {
>>>>>>> 5719fe0c
            var sound = audioTracks[sound_id.toLowerCase()];
            if (sound && typeof sound !== "undefined") {
                sound.pause(instance_id);
            }
        };

        /**
         * play the specified audio track<br>
         * this function automatically set the loop property to true<br>
         * and keep track of the current sound being played.
         * @name playTrack
         * @memberOf me.audio
         * @public
         * @function
         * @param {String} sound_id audio track id
         * @param {Number} [volume=default] Float specifying volume (0.0 - 1.0 values accepted).
         * @example
         * me.audio.playTrack("awesome_music");
         */
<<<<<<< HEAD
        api.playTrack = function (sound_id, volume) {
            current_track = me.audio.play(sound_id, true, null, volume);
=======
        obj.playTrack = function (sound_id, volume) {
>>>>>>> 5719fe0c
            current_track_id = sound_id.toLowerCase();
            return me.audio.play(
                current_track_id,
                true,
                navigator.isCocoonJS && (!Howler.usingWebAudio) ? setTrackInstance : undefined,
                volume
            );
        };

        /**
         * stop the current audio track
         *
         * @see me.audio#playTrack
         * @name stopTrack
         * @memberOf me.audio
         * @public
         * @function
         * @example
         * // play a awesome music
         * me.audio.playTrack("awesome_music");
         * // stop the current music
         * me.audio.stopTrack();
         */
<<<<<<< HEAD
        api.stopTrack = function () {
            if (current_track) {
                current_track.stop();
=======
        obj.stopTrack = function () {
            if (current_track_id !== null) {
                audioTracks[current_track_id].stop(
                    navigator.isCocoonJS && (!Howler.usingWebAudio) ? current_track_instance : undefined
                );
>>>>>>> 5719fe0c
                current_track_id = null;
            }
        };

        /**
         * pause the current audio track
         *
         * @name pauseTrack
         * @memberOf me.audio
         * @public
         * @function
         * @example
         * me.audio.pauseTrack();
         */
        obj.pauseTrack = function () {
            if (current_track_id !== null) {
                audioTracks[current_track_id].pause(
                    navigator.isCocoonJS && (!Howler.usingWebAudio) ? current_track_instance : undefined
                );
            }
        };

        /**
         * resume the previously paused audio track
         *
         * @name resumeTrack
         * @memberOf me.audio
         * @public
         * @function
         * @param {String} sound_id audio track id
         * @example
         * // play an awesome music
         * me.audio.playTrack("awesome_music");
         * // pause the audio track
         * me.audio.pauseTrack();
         * // resume the music
         * me.audio.resumeTrack();
         */
        obj.resumeTrack = function () {
            if (current_track_id !== null) {
                audioTracks[current_track_id].play(
                    null,
                    navigator.isCocoonJS && (!Howler.usingWebAudio) ? setTrackInstance : undefined
                );
            }
        };

        /**
         * returns the current track Id
         * @name getCurrentTrack
         * @memberOf me.audio
         * @public
         * @function
         * @return {String} audio track id
         */
        obj.getCurrentTrack = function () {
            return current_track_id;
        };

        /**
         * set the default global volume
         * @name setVolume
         * @memberOf me.audio
         * @public
         * @function
         * @param {Number} volume Float specifying volume (0.0 - 1.0 values accepted).
         */
        api.setVolume = function (volume) {
            Howler.volume(volume);
        };

        /**
         * get the default global volume
         * @name getVolume
         * @memberOf me.audio
         * @public
         * @function
         * @returns {Number} current volume value in Float [0.0 - 1.0] .
         */
        api.getVolume = function () {
            return Howler.volume();
        };

        /**
         * mute the specified sound
         * @name mute
         * @memberOf me.audio
         * @public
         * @function
         * @param {String} sound_id audio clip id
         */
        api.mute = function (sound_id, mute) {
            // if not defined : true
            mute = (typeof(mute) === "undefined" ? true : !!mute);
            var sound = audioTracks[sound_id.toLowerCase()];
            if (sound && typeof(sound) !== "undefined") {
                sound.mute(true);
            }
        };

        /**
         * unmute the specified sound
         * @name unmute
         * @memberOf me.audio
         * @public
         * @function
         * @param {String} sound_id audio clip id
         */
        api.unmute = function (sound_id) {
            api.mute(sound_id, false);
        };

        /**
         * mute all audio
         * @name muteAll
         * @memberOf me.audio
         * @public
         * @function
         */
        api.muteAll = function () {
            Howler.mute();
        };

        /**
         * unmute all audio
         * @name unmuteAll
         * @memberOf me.audio
         * @public
         * @function
         */
        api.unmuteAll = function () {
            Howler.unmute();
        };

        /**
<<<<<<< HEAD
         * returns the current track Id
         * @name getCurrentTrack
         * @memberOf me.audio
         * @public
         * @function
         * @return {String} audio track id
         */
        api.getCurrentTrack = function () {
            return current_track_id;
        };

        /**
         * pause the current audio track
         *
         * @name pauseTrack
         * @memberOf me.audio
         * @public
         * @function
         * @example
         * me.audio.pauseTrack();
         */
        api.pauseTrack = function () {
            if (current_track) {
                current_track.pause();
            }
        };

        /**
         * resume the previously paused audio track
         *
         * @name resumeTrack
         * @memberOf me.audio
         * @public
         * @function
         * @param {String} sound_id audio track id
         * @example
         * // play an awesome music
         * me.audio.playTrack("awesome_music");
         * // pause the audio track
         * me.audio.pauseTrack();
         * // resume the music
         * me.audio.resumeTrack();
         */
        api.resumeTrack = function () {
            if (current_track) {
                current_track.play();
            }
        };

        /**
=======
>>>>>>> 5719fe0c
         * unload specified audio track to free memory
         *
         * @name unload
         * @memberOf me.audio
         * @public
         * @function
         * @param {String} sound_id audio track id
         * @return {Boolean} true if unloaded
         * @example
         * me.audio.unload("awesome_music");
         */
        api.unload = function (sound_id) {
            sound_id = sound_id.toLowerCase();
            if (!(sound_id in audioTracks)) {
                return false;
            }

            // destroy the Howl object
            audioTracks[sound_id].unload();
            delete audioTracks[sound_id];

            return true;
        };

        /**
         * unload all audio to free memory
         *
         * @name unloadAll
         * @memberOf me.audio
         * @public
         * @function
         * @example
         * me.audio.unloadAll();
         */
        api.unloadAll = function () {
            for (var sound_id in audioTracks) {
                if (audioTracks.hasOwnProperty(sound_id)) {
                    api.unload(sound_id);
                }
            }
        };

        // return our object
        return api;
    })();
})();<|MERGE_RESOLUTION|>--- conflicted
+++ resolved
@@ -210,11 +210,7 @@
          * @example
          * me.audio.stop("cling");
          */
-<<<<<<< HEAD
-        api.stop = function (sound_id) {
-=======
-        obj.stop = function (sound_id, instance_id) {
->>>>>>> 5719fe0c
+        api.stop = function (sound_id, instance_id) {
             var sound = audioTracks[sound_id.toLowerCase()];
             if (sound && typeof sound !== "undefined") {
                 sound.stop(instance_id);
@@ -233,11 +229,7 @@
          * @example
          * me.audio.pause("cling");
          */
-<<<<<<< HEAD
-        api.pause = function (sound_id) {
-=======
-        obj.pause = function (sound_id, instance_id) {
->>>>>>> 5719fe0c
+        api.pause = function (sound_id, instance_id) {
             var sound = audioTracks[sound_id.toLowerCase()];
             if (sound && typeof sound !== "undefined") {
                 sound.pause(instance_id);
@@ -257,12 +249,7 @@
          * @example
          * me.audio.playTrack("awesome_music");
          */
-<<<<<<< HEAD
         api.playTrack = function (sound_id, volume) {
-            current_track = me.audio.play(sound_id, true, null, volume);
-=======
-        obj.playTrack = function (sound_id, volume) {
->>>>>>> 5719fe0c
             current_track_id = sound_id.toLowerCase();
             return me.audio.play(
                 current_track_id,
@@ -286,17 +273,11 @@
          * // stop the current music
          * me.audio.stopTrack();
          */
-<<<<<<< HEAD
         api.stopTrack = function () {
-            if (current_track) {
-                current_track.stop();
-=======
-        obj.stopTrack = function () {
             if (current_track_id !== null) {
                 audioTracks[current_track_id].stop(
                     navigator.isCocoonJS && (!Howler.usingWebAudio) ? current_track_instance : undefined
                 );
->>>>>>> 5719fe0c
                 current_track_id = null;
             }
         };
@@ -311,7 +292,7 @@
          * @example
          * me.audio.pauseTrack();
          */
-        obj.pauseTrack = function () {
+        api.pauseTrack = function () {
             if (current_track_id !== null) {
                 audioTracks[current_track_id].pause(
                     navigator.isCocoonJS && (!Howler.usingWebAudio) ? current_track_instance : undefined
@@ -335,7 +316,7 @@
          * // resume the music
          * me.audio.resumeTrack();
          */
-        obj.resumeTrack = function () {
+        api.resumeTrack = function () {
             if (current_track_id !== null) {
                 audioTracks[current_track_id].play(
                     null,
@@ -352,7 +333,7 @@
          * @function
          * @return {String} audio track id
          */
-        obj.getCurrentTrack = function () {
+        api.getCurrentTrack = function () {
             return current_track_id;
         };
 
@@ -432,59 +413,6 @@
         };
 
         /**
-<<<<<<< HEAD
-         * returns the current track Id
-         * @name getCurrentTrack
-         * @memberOf me.audio
-         * @public
-         * @function
-         * @return {String} audio track id
-         */
-        api.getCurrentTrack = function () {
-            return current_track_id;
-        };
-
-        /**
-         * pause the current audio track
-         *
-         * @name pauseTrack
-         * @memberOf me.audio
-         * @public
-         * @function
-         * @example
-         * me.audio.pauseTrack();
-         */
-        api.pauseTrack = function () {
-            if (current_track) {
-                current_track.pause();
-            }
-        };
-
-        /**
-         * resume the previously paused audio track
-         *
-         * @name resumeTrack
-         * @memberOf me.audio
-         * @public
-         * @function
-         * @param {String} sound_id audio track id
-         * @example
-         * // play an awesome music
-         * me.audio.playTrack("awesome_music");
-         * // pause the audio track
-         * me.audio.pauseTrack();
-         * // resume the music
-         * me.audio.resumeTrack();
-         */
-        api.resumeTrack = function () {
-            if (current_track) {
-                current_track.play();
-            }
-        };
-
-        /**
-=======
->>>>>>> 5719fe0c
          * unload specified audio track to free memory
          *
          * @name unload
