/*
 * MelonJS Game Engine
 * Copyright (C) 2011 - 2013, Olivier BIOT
 * http://www.melonjs.org
 *
 */
(function () {
    /**
     * a rectangle Object
     * @class
     * @extends Object
     * @memberOf me
     * @constructor
     * @param {me.Vector2d} v x,y position of the rectange
     * @param {Number} w width of the rectangle
     * @param {Number} h height of the rectangle
     */
    me.Rect = Object.extend(
<<<<<<< HEAD
    /** @scope me.Rect.prototype */ {
    
        /** @ignore */
        init : function(v, w, h) {
            /**
             * position of the Rectange
             * @public
             * @type {me.Vector2d}
             * @name pos
             * @memberOf me.Rect
             */
            this.pos = new me.Vector2d();
=======
    /** @scope me.Rect.prototype */
    {
        /**
         * position of the Rectange
         * @public
         * @type {me.Vector2d}
         * @name pos
         * @memberOf me.Rect
         */
        pos : new me.Vector2d(),

        /**
         * allow expanding and contracting the rect with a vector<br>
         * while keeping its original size and shape<br>
         * @ignore
         * @type {me.Vector2d}
         * @name rangeV
         * @memberOf me.Rect
         * @see me.Rect#addV
         */
        rangeV : new me.Vector2d(),

        /**
         * left coordinate of the Rectange<br>
         * takes in account the adjusted size of the rectangle (if set)
         * @public
         * @type {Number}
         * @name left
         * @memberOf me.Rect
         */
        // define later in the constructor

        /**
         * right coordinate of the Rectange<br>
         * takes in account the adjusted size of the rectangle (if set)
         * @public
         * @type {Number}
         * @name right
         * @memberOf me.Rect
         */
        // define later in the constructor

        /**
         * bottom coordinate of the Rectange<br>
         * takes in account the adjusted size of the rectangle (if set)
         * @public
         * @type {Number}
         * @name bottom
         * @memberOf me.Rect
         */
        // define later in the constructor

        /**
         * top coordinate of the Rectange<br>
         * takes in account the adjusted size of the rectangle (if set)
         * @public
         * @type {Number}
         * @name top
         * @memberOf me.Rect
         */
        // define later in the constructor

        /**
         * width of the Rectange
         * @public
         * @type {Number}
         * @name width
         * @memberOf me.Rect
         */
        width : 0,

        /**
         * height of the Rectange
         * @public
         * @type {Number}
         * @name height
         * @memberOf me.Rect
         */
        height : 0,

        // half width/height
        hWidth : 0,
        hHeight : 0,

        // the shape type
        shapeType : "Rectangle",

        /** @ignore */
        init : function (v, w, h) {
>>>>>>> 3ee51d88

            /**
             * allow expanding and contracting the rect with a vector<br>
             * while keeping its original size and shape<br>
             * @ignore
             * @type {me.Vector2d}
             * @name rangeV
             * @memberOf me.Rect
             * @see me.Rect#addV
             */
            this.rangeV = new me.Vector2d();
            
            /**
             * width of the Rectange
             * @public
             * @type {Number}
             * @name width
             * @memberOf me.Rect
             */
            this.width = 0;
            /**
             * height of the Rectange
             * @public
             * @type {Number}
             * @name height
             * @memberOf me.Rect
             */
            this.height = 0;

            // half width/height
            this.hWidth = 0;
            this.hHeight = 0;

            // the shape type
            this.shapeType = "Rectangle";
            this.pos.setV(v);

            // Allow expanding and contracting the rect with a vector
            // while keeping its original size and shape
            this.rangeV.set(0, 0);

            this.width = w;
            this.height = h;

            // half width/height
            this.hWidth = ~~(w / 2);
            this.hHeight = ~~(h / 2);

            // redefine some properties to ease our life when getting the rectangle coordinates
            /**
             * left coordinate of the Rectange<br>
             * takes in account the adjusted size of the rectangle (if set)
             * @public
             * @type {Number}
             * @name left
             * @memberOf me.Rect
             */
            Object.defineProperty(this, "left", {
                get : function () {
                    var x = this.pos.x;
                    var xv = x + this.rangeV.x;
                    return x < xv ? x : xv;
                },
                configurable : true
            });

<<<<<<< HEAD
            /**
             * right coordinate of the Rectange<br>
             * takes in account the adjusted size of the rectangle (if set)
             * @public
             * @type {Number}
             * @name right
             * @memberOf me.Rect
             */
=======
>>>>>>> 3ee51d88
            Object.defineProperty(this, "right", {
                get : function () {
                    var x = this.pos.x + this.width;
                    var xv = x + this.rangeV.x;
                    return x > xv ? x : xv;
                },
                configurable : true
            });

            /**
             * top coordinate of the Rectange<br>
             * takes in account the adjusted size of the rectangle (if set)
             * @public
             * @type {Number}
             * @name top
             * @memberOf me.Rect
             */
            Object.defineProperty(this, "top", {
                get : function () {
                    var y = this.pos.y;
                    var yv = y + this.rangeV.y;
                    return y < yv ? y : yv;
                },
                configurable : true
            });

            /**
             * bottom coordinate of the Rectange<br>
             * takes in account the adjusted size of the rectangle (if set)
             * @public
             * @type {Number}
             * @name bottom
             * @memberOf me.Rect
             */
            Object.defineProperty(this, "bottom", {
                get : function () {
                    var y = this.pos.y + this.height;
                    var yv = y + this.rangeV.y;
                    return y > yv ? y : yv;
                },
                configurable : true
            });
        },

        /**
         * set new value to the rectangle shape
         * @name setShape
         * @memberOf me.Rect
         * @function
         * @param {me.Vector2d} v x,y position for the rectangle
         * @param {Number} w width of the rectangle
         * @param {Number} h height of the rectangle
         * @return {me.Rect} this rectangle
         */
        setShape : function (v, w, h) {
            // set the new position vector
            this.pos.setV(v);

            // resize
            this.resize(w, h);

            return this;
        },

        /**
         * resize the rectangle
         * @name resize
         * @memberOf me.Rect
         * @function
         * @param {Number} w new width of the rectangle
         * @param {Number} h new height of the rectangle
         * @return {me.Rect} this rectangle
         */
        resize : function (w, h) {
            this.width = w;
            this.height = h;

            this.hWidth = ~~(w / 2);
            this.hHeight = ~~(h / 2);

            return this;
        },

        /**
         * returns the bounding box for this shape, the smallest rectangle object completely containing this shape.
         * @name getBounds
         * @memberOf me.Rect
         * @function
         * @param {me.Rect} [rect] an optional rectangle object to use when returning the bounding rect(else returns a new object)
         * @return {me.Rect} new rectangle
         */
        getBounds : function (rect) {
            if (typeof(rect) !== "undefined") {
                return rect.setShape(this.pos, this.width, this.height);
            }
            else {
                return this.clone();
            }
        },

        /**
         * clone this rectangle
         * @name clone
         * @memberOf me.Rect
         * @function
         * @return {me.Rect} new rectangle
         */
        clone : function () {
            return new me.Rect(this.pos, this.width, this.height);
        },

        /**
         * translate the rect by the specified offset
         * @name translate
         * @memberOf me.Rect
         * @function
         * @param {Number} x x offset
         * @param {Number} y y offset
         * @return {me.Rect} this rectangle
         */
        translate : function (x, y) {
            this.pos.x += x;
            this.pos.y += y;
            return this;
        },

        /**
         * translate the rect by the specified vector
         * @name translateV
         * @memberOf me.Rect
         * @function
         * @param {me.Vector2d} v vector offset
         * @return {me.Rect} this rectangle
         */
        translateV : function (v) {
            return this.translate(v.x, v.y);
        },

        /**
         * add a vector to this rect
         * @name addV
         * @memberOf me.Rect
         * @function
         * @param {me.Vector2d} v vector offset
         * @return {me.Rect} this rectangle
         */
        addV : function (v) {
            this.rangeV.setV(v);
            return this;
        },

        /**
         * merge this rectangle with another one
         * @name union
         * @memberOf me.Rect
         * @function
         * @param {me.Rect} rect other rectangle to union with
         * @return {me.Rect} the union(ed) rectangle
         */
        union : function (/** {me.Rect} */ r) {
            var x1 = Math.min(this.left, r.left);
            var y1 = Math.min(this.top, r.top);

            this.resize(
                Math.max(this.right, r.right) - x1,
                Math.max(this.bottom, r.bottom) - y1
            );

            this.pos.set(x1, y1);

            return this;
        },

        /**
         *
         * flip on X axis
         * usefull when used as collision box, in a non symetric way
         * @ignore
         * @param sw the sprite width
         */
        flipX : function (sw) {
            this.pos.x = sw - this.width - this.pos.x;
            return this;
        },

        /**
         *
         * flip on Y axis
         * usefull when used as collision box, in a non symetric way
         * @ignore
         * @param sh the height width
         */
        flipY : function (sh) {
            this.pos.y = sh - this.height - this.pos.y;
            return this;
        },

        /**
         * return true if this rectangle is equal to the specified one
         * @name equals
         * @memberOf me.Rect
         * @function
         * @param {me.Rect} rect
         * @return {Boolean}
         */
        equals : function (r) {
            return (
                this.left   === r.left  &&
                this.right  === r.right &&
                this.top    === r.top   &&
                this.bottom === r.bottom
            );
        },

        /**
         * check if this rectangle is intersecting with the specified one
         * @name overlaps
         * @memberOf me.Rect
         * @function
         * @param  {me.Rect} rect
         * @return {boolean} true if overlaps
         */
        overlaps : function (r)    {
            return (
                this.left < r.right &&
                r.left < this.right &&
                this.top < r.bottom &&
                r.top < this.bottom
            );
        },

        /**
         * check if this rectangle is within the specified one
         * @name within
         * @memberOf me.Rect
         * @function
         * @param  {me.Rect} rect
         * @return {boolean} true if within
         */
        within: function (r) {
            return r.contains(this);
        },

        /**
         * check if this rectangle contains the specified one
         * @name contains
         * @memberOf me.Rect
         * @function
         * @param  {me.Rect} rect
         * @return {boolean} true if contains
         */
        contains: function (r) {
            return (
                r.left >= this.left &&
                r.right <= this.right &&
                r.top >= this.top &&
                r.bottom <= this.bottom
            );
        },

        /**
         * check if this rectangle contains the specified point
         * @name containsPointV
         * @memberOf me.Rect
         * @function
         * @param  {me.Vector2d} point
         * @return {boolean} true if contains
         */
        containsPointV: function (v) {
            return this.containsPoint(v.x, v.y);
        },

        /**
         * check if this rectangle contains the specified point
         * @name containsPoint
         * @memberOf me.Rect
         * @function
         * @param  {Number} x x coordinate
         * @param  {Number} y y coordinate
         * @return {boolean} true if contains
         */
        containsPoint: function (x, y) {
            return (
                x >= this.left &&
                x <= this.right &&
                y >= this.top &&
                y <= this.bottom
            );
        },

        /**
         * AABB vs AABB collission dectection<p>
         * If there was a collision, the return vector will contains the following values:
         * @example
         * if (v.x != 0 || v.y != 0) {
         *     if (v.x != 0) {
         *         // x axis
         *         if (v.x < 0) {
         *             console.log("x axis : left side !");
         *         }
         *         else {
         *             console.log("x axis : right side !");
         *         }
         *     }
         *     else {
         *         // y axis
         *         if (v.y < 0) {
         *             console.log("y axis : top side !");
         *         }
         *         else {
         *             console.log("y axis : bottom side !");
         *         }
         *     }
         * }
         * @ignore
         * @param {me.Rect} rect
         * @return {me.Vector2d}
         */
        collideWithRectangle : function (/** {me.Rect} */ rect) {
            // response vector
            var p = new me.Vector2d(0, 0);

            // check if both box are overlaping
            if (this.overlaps(rect)) {
                // compute delta between this & rect
                var dx = this.left + this.hWidth  - rect.left - rect.hWidth;
                var dy = this.top  + this.hHeight - rect.top  - rect.hHeight;

                // compute penetration depth for both axis
                p.x = (rect.hWidth  + this.hWidth)  - (dx < 0 ? -dx : dx); // - Math.abs(dx);
                p.y = (rect.hHeight + this.hHeight) - (dy < 0 ? -dy : dy); // - Math.abs(dy);

                // check and "normalize" axis
                if (p.x < p.y) {
                    p.y = 0;
                    p.x = dx < 0 ? -p.x : p.x;
                } else {
                    p.x = 0;
                    p.y = dy < 0 ? -p.y : p.y;
                }
            }
            return p;
        },

        /**
         * debug purpose
         * @ignore
         */
        draw : function (context, color) {
            // draw the rectangle
            context.strokeStyle = color || "red";
            context.strokeRect(this.left, this.top, this.width, this.height);
        }
    });
})();<|MERGE_RESOLUTION|>--- conflicted
+++ resolved
@@ -16,9 +16,8 @@
      * @param {Number} h height of the rectangle
      */
     me.Rect = Object.extend(
-<<<<<<< HEAD
     /** @scope me.Rect.prototype */ {
-    
+
         /** @ignore */
         init : function(v, w, h) {
             /**
@@ -29,97 +28,6 @@
              * @memberOf me.Rect
              */
             this.pos = new me.Vector2d();
-=======
-    /** @scope me.Rect.prototype */
-    {
-        /**
-         * position of the Rectange
-         * @public
-         * @type {me.Vector2d}
-         * @name pos
-         * @memberOf me.Rect
-         */
-        pos : new me.Vector2d(),
-
-        /**
-         * allow expanding and contracting the rect with a vector<br>
-         * while keeping its original size and shape<br>
-         * @ignore
-         * @type {me.Vector2d}
-         * @name rangeV
-         * @memberOf me.Rect
-         * @see me.Rect#addV
-         */
-        rangeV : new me.Vector2d(),
-
-        /**
-         * left coordinate of the Rectange<br>
-         * takes in account the adjusted size of the rectangle (if set)
-         * @public
-         * @type {Number}
-         * @name left
-         * @memberOf me.Rect
-         */
-        // define later in the constructor
-
-        /**
-         * right coordinate of the Rectange<br>
-         * takes in account the adjusted size of the rectangle (if set)
-         * @public
-         * @type {Number}
-         * @name right
-         * @memberOf me.Rect
-         */
-        // define later in the constructor
-
-        /**
-         * bottom coordinate of the Rectange<br>
-         * takes in account the adjusted size of the rectangle (if set)
-         * @public
-         * @type {Number}
-         * @name bottom
-         * @memberOf me.Rect
-         */
-        // define later in the constructor
-
-        /**
-         * top coordinate of the Rectange<br>
-         * takes in account the adjusted size of the rectangle (if set)
-         * @public
-         * @type {Number}
-         * @name top
-         * @memberOf me.Rect
-         */
-        // define later in the constructor
-
-        /**
-         * width of the Rectange
-         * @public
-         * @type {Number}
-         * @name width
-         * @memberOf me.Rect
-         */
-        width : 0,
-
-        /**
-         * height of the Rectange
-         * @public
-         * @type {Number}
-         * @name height
-         * @memberOf me.Rect
-         */
-        height : 0,
-
-        // half width/height
-        hWidth : 0,
-        hHeight : 0,
-
-        // the shape type
-        shapeType : "Rectangle",
-
-        /** @ignore */
-        init : function (v, w, h) {
->>>>>>> 3ee51d88
 
             /**
              * allow expanding and contracting the rect with a vector<br>
@@ -131,7 +39,7 @@
              * @see me.Rect#addV
              */
             this.rangeV = new me.Vector2d();
-            
+
             /**
              * width of the Rectange
              * @public
@@ -185,8 +93,6 @@
                 },
                 configurable : true
             });
-
-<<<<<<< HEAD
             /**
              * right coordinate of the Rectange<br>
              * takes in account the adjusted size of the rectangle (if set)
@@ -195,8 +101,6 @@
              * @name right
              * @memberOf me.Rect
              */
-=======
->>>>>>> 3ee51d88
             Object.defineProperty(this, "right", {
                 get : function () {
                     var x = this.pos.x + this.width;
