/*
 * MelonJS Game Engine
 * Copyright (C) 2011 - 2013, Olivier BIOT
 * http://www.melonjs.org
 *
 */
(function () {
    /**
     * a polyshape (polygone/polyline) Object
     * @class
     * @extends Object
     * @memberOf me
     * @constructor
     * @param {me.Vector2d} v origin point of the PolyShape
     * @param {me.Vector2d[]} points array of vector defining the polyshape
     * @param {boolean} closed true if a polygone, false if a polyline
     */
    me.PolyShape = Object.extend(
<<<<<<< HEAD
    /** @scope me.PolyShape.prototype */ {

        /** @ignore */
        init : function(v, points, closed) {
            /**
             * origin point of the PolyShape
             * @public
             * @type {me.Vector2d}
             * @name pos
             * @memberOf me.PolyShape
             */
            this.pos = new me.Vector2d();
             
            /**
             * Array of points defining the polyshape
             * @public
             * @type {me.Vector2d[]}
             * @name points
             * @memberOf me.PolyShape
             */
            this.points = null;

            /**
             * Specified if the shape is closed (i.e. polygon)
             * @public
             * @type {boolean}
             * @name closed
             * @memberOf me.PolyShape
             */
            this.closed = false;
            

            // the shape type
            this.shapeType = "PolyShape";
=======
    /** @scope me.PolyShape.prototype */
    {
        /**
         * origin point of the PolyShape
         * @public
         * @type {me.Vector2d}
         * @name pos
         * @memberOf me.PolyShape
         */
        pos :  new me.Vector2d(),

        /**
         * Array of points defining the polyshape
         * @public
         * @type {me.Vector2d[]}
         * @name points
         * @memberOf me.PolyShape
         */
        points : null,

        /**
         * Specified if the shape is closed (i.e. polygon)
         * @public
         * @type {boolean}
         * @name closed
         * @memberOf me.PolyShape
         */
        closed : false,

        // the shape type
        shapeType : "PolyShape",

        /** @ignore */
        init : function (v, points, closed) {
>>>>>>> 3ee51d88
            this.setShape(v, points, closed);
        },

        /**
         * set new value to the PolyShape
         * @name setShape
         * @memberOf me.PolyShape
         * @function
         * @param {me.Vector2d} v origin point of the PolyShape
         * @param {me.Vector2d[]} points array of vector defining the polyshape
         * @param {boolean} closed true if a polygone, false if a polyline
         */
        setShape : function (v, points, closed) {
            this.pos.setV(v);
            this.points = points;
            this.closed = (closed === true);
            this.getBounds();

            return this;
        },

        /**
         * translate the polyShape by the specified offset
         * @name translate
         * @memberOf me.PolyShape
         * @function
         * @param {Number} x x offset
         * @param {Number} y y offset
         * @return {me.PolyShape} this polyShape
         */
        translate : function (x, y) {
            this.pos.x += x;
            this.pos.y += y;
            return this;
        },

        /**
         * translate the polyShape by the specified vector
         * @name translateV
         * @memberOf me.PolyShape
         * @function
         * @param {me.Vector2d} v vector offset
         * @return {me.PolyShape} this polyShape
         */
        translateV : function (v) {
            this.pos.add(v);
            return this;
        },

        /**
         * check if this polyShape contains the specified point
         * @name containsPointV
         * @memberOf me.polyShape
         * @function
         * @param  {me.Vector2d} point
         * @return {boolean} true if contains
         */
        containsPointV: function (v) {
            return this.containsPoint(v.x, v.y);
        },

        /**
         * check if this polyShape contains the specified point <br>
         * (Note: it is highly recommended to first do a hit test on the corresponding <br>
         *  bounding rect, as the function can be highly consuming with complex shapes)
         * @name containsPoint
         * @memberOf me.polyShape
         * @function
         * @param  {Number} x x coordinate
         * @param  {Number} y y coordinate
         * @return {boolean} true if contains
         */
        containsPoint: function (x, y) {
            var intersects = false;
            var posx = this.pos.x, posy = this.pos.y;
            var points = this.points;
            var len = points.length;

            //http://www.ecse.rpi.edu/Homepages/wrf/Research/Short_Notes/pnpoly.html
            for (var i = 0, j = len - 1; i < len; j = i++) {
                var iy = points[i].y + posy, ix = points[i].x + posx,
                    jy = points[j].y + posy, jx = points[j].x + posx;
                if (((iy > y) !== (jy > y)) && (x < (jx - ix) * (y - iy) / (jy - iy) + ix)) {
                    intersects = !intersects;
                }
            }
            return intersects;
        },

        /**
         * returns the bounding box for this shape, the smallest Rectangle object completely containing this shape.
         * @name getBounds
         * @memberOf me.PolyShape
         * @function
         * @param {me.Rect} [rect] an optional rectangle object to use when returning the bounding rect(else returns a new object)
         * @return {me.Rect} the bounding box Rectangle object
         */
        getBounds : function (rect) {
            var pos = this.pos.clone(), right = 0, bottom = 0;
            this.points.forEach(function (point) {
                pos.x = Math.min(pos.x, point.x);
                pos.y = Math.min(pos.y, point.y);
                right = Math.max(right, point.x);
                bottom = Math.max(bottom, point.y);
            });
            if (typeof(rect) !== "undefined") {
                return rect.setShape(pos, right - pos.x, bottom - pos.y);
            }
            else {
                return new me.Rect(pos, right - pos.x, bottom - pos.y);
            }
        },

        /**
         * clone this PolyShape
         * @name clone
         * @memberOf me.PolyShape
         * @function
         * @return {me.PolyShape} new PolyShape
         */
        clone : function () {
            var copy = [];
            this.points.forEach(function (point) {
                copy.push(new me.Vector2d(point.x, point.y));
            });
            return new me.PolyShape(this.pos.clone(), copy, this.closed);
        },

        /**
         * debug purpose
         * @ignore
         */
        draw : function (context, color) {
            context.save();
            context.translate(-this.pos.x, -this.pos.y);
            context.strokeStyle = color || "red";
            context.beginPath();
            context.moveTo(this.points[0].x, this.points[0].y);
            this.points.forEach(function (point) {
                context.lineTo(point.x, point.y);
                context.moveTo(point.x, point.y);

            });
            if (this.closed === true) {
                context.lineTo(this.points[0].x, this.points[0].y);
            }
            context.stroke();
            context.restore();
        }
    });
})();<|MERGE_RESOLUTION|>--- conflicted
+++ resolved
@@ -16,7 +16,6 @@
      * @param {boolean} closed true if a polygone, false if a polyline
      */
     me.PolyShape = Object.extend(
-<<<<<<< HEAD
     /** @scope me.PolyShape.prototype */ {
 
         /** @ignore */
@@ -29,7 +28,7 @@
              * @memberOf me.PolyShape
              */
             this.pos = new me.Vector2d();
-             
+
             /**
              * Array of points defining the polyshape
              * @public
@@ -47,46 +46,10 @@
              * @memberOf me.PolyShape
              */
             this.closed = false;
-            
+
 
             // the shape type
             this.shapeType = "PolyShape";
-=======
-    /** @scope me.PolyShape.prototype */
-    {
-        /**
-         * origin point of the PolyShape
-         * @public
-         * @type {me.Vector2d}
-         * @name pos
-         * @memberOf me.PolyShape
-         */
-        pos :  new me.Vector2d(),
-
-        /**
-         * Array of points defining the polyshape
-         * @public
-         * @type {me.Vector2d[]}
-         * @name points
-         * @memberOf me.PolyShape
-         */
-        points : null,
-
-        /**
-         * Specified if the shape is closed (i.e. polygon)
-         * @public
-         * @type {boolean}
-         * @name closed
-         * @memberOf me.PolyShape
-         */
-        closed : false,
-
-        // the shape type
-        shapeType : "PolyShape",
-
-        /** @ignore */
-        init : function (v, points, closed) {
->>>>>>> 3ee51d88
             this.setShape(v, points, closed);
         },
 
