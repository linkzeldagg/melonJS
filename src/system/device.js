--- conflicted
+++ resolved
@@ -109,7 +109,7 @@
                 hidden = "webkitHidden";
                 visibilityChange = "webkitvisibilitychange";
             }
-                 
+
             // register on the event if supported
             if (typeof (visibilityChange) === "string") {
                 // add the corresponding event listener
@@ -150,33 +150,7 @@
             // Windows Device ?
             me.device.wp = me.device.ua.match(/Windows Phone/i) || false;
         };
-<<<<<<< HEAD
-
-        /**
-         * check the audio capapbilities
-         * @ignore
-         */
-        api._detectAudio = function () {
-            // check for browser codec support
-            me.device.sound = !Howler.noAudio;
-
-            if (me.device.sound) {
-                var audioTest = new Audio();
-                me.device.audioCodecs = {
-                    mp3: !!audioTest.canPlayType("audio/mpeg;").replace(/^no$/, ""),
-                    opus: !!audioTest.canPlayType("audio/ogg; codecs=\"opus\"").replace(/^no$/, ""),
-                    ogg: !!audioTest.canPlayType("audio/ogg; codecs=\"vorbis\"").replace(/^no$/, ""),
-                    wav: !!audioTest.canPlayType("audio/wav; codecs=\"1\"").replace(/^no$/, ""),
-                    m4a: !!(audioTest.canPlayType("audio/x-m4a;") || audioTest.canPlayType("audio/aac;")).replace(/^no$/, ""),
-                    mp4: !!(audioTest.canPlayType("audio/x-mp4;") || audioTest.canPlayType("audio/aac;")).replace(/^no$/, ""),
-                    weba: !!audioTest.canPlayType("audio/webm; codecs=\"vorbis\"").replace(/^no$/, "")
-                };
-            }
-        };
-
-=======
-        
->>>>>>> a75833b8
+
         /*
          * PUBLIC Properties & Functions
          */
@@ -193,27 +167,6 @@
         api.ua = navigator.userAgent;
 
         /**
-<<<<<<< HEAD
-         * list of supported audio codecs
-         * @type enum
-         * @readonly
-         * @name audioCodecs
-         * @memberOf me.device
-         */
-        api.audioCodecs = {};
-
-        /**
-         * Browser Audio capabilities
-         * @type Boolean
-         * @readonly
-         * @name sound
-         * @memberOf me.device
-         */
-        api.sound = false;
-
-        /**
-=======
->>>>>>> a75833b8
          * Browser Local Storage capabilities <br>
          * (this flag will be set to false if cookies are blocked)
          * @type Boolean
@@ -696,7 +649,7 @@
             }
         }
     });
-    
+
     /**
      * Returns true if the browser/device has audio capabilities.
      * @name sound
