/*
 * MelonJS Game Engine
 * Copyright (C) 2011 - 2013, Olivier BIOT
 * http://www.melonjs.org
 *
 */

(function($) {

	/**
	 * me.ObjectSettings contains the object attributes defined in Tiled<br>
	 * and is created by the engine and passed as parameter to the corresponding object when loading a level<br>
	 * the field marked Mandatory are to be defined either in Tiled, or in the before calling the parent constructor<br>
	 * <img src="images/object_properties.png"/><br>
	 * @class
	 * @protected
	 * @memberOf me
	 */
	me.ObjectSettings = {
		/**
		 * object entity name<br>
		 * as defined in the Tiled Object Properties
		 * @public
		 * @type String
		 * @name name
		 * @memberOf me.ObjectSettings
		 */
		name : null,

		/**
		 * image ressource name to be loaded<br>
		 * MANDATORY<br>
		 * (in case of TiledObject, this field is automatically set)
		 * @public
		 * @type String
		 * @name image
		 * @memberOf me.ObjectSettings
		 */
		image : null,

		/**
		 * specify a transparent color for the image in rgb format (#rrggbb)<br>
		 * OPTIONAL<br>
		 * (using this option will imply processing time on the image)
		 * @public
		 * @deprecated Use PNG or GIF with transparency instead
		 * @type String
		 * @name transparent_color
		 * @memberOf me.ObjectSettings
		 */
		transparent_color : null,

		/**
		 * width of a single sprite in the spritesheet<br>
		 * MANDATORY<br>
		 * (in case of TiledObject, this field is automatically set)
		 * @public
		 * @type Int
		 * @name spritewidth
		 * @memberOf me.ObjectSettings
		 */
		spritewidth : null,

		/**
		 * height of a single sprite in the spritesheet<br>
		 * OPTIONAL<br>
		 * if not specified the value will be set to the corresponding image height<br>
		 * (in case of TiledObject, this field is automatically set)
		 * @public
		 * @type Int
		 * @name spriteheight
		 * @memberOf me.ObjectSettings
		 */
		spriteheight : null,


		/**
		 * custom type for collision detection<br>
		 * OPTIONAL
		 * @public
		 * @type String
		 * @name type
		 * @memberOf me.ObjectSettings
		 */
		type : 0,

		/**
		 * Enable collision detection for this object<br>
		 * OPTIONAL
		 * @public
		 * @type Boolean
		 * @name collidable
		 * @memberOf me.ObjectSettings
		 */
		collidable : true
	};


	/**
	 * A pool of Object entity <br>
	 * This object is used for object pooling - a technique that might speed up your game
	 * if used properly. <br>
	 * If some of your classes will be instantiated and removed a lot at a time, it is a
	 * good idea to add the class to this entity pool. A separate pool for that class
	 * will be created, which will reuse objects of the class. That way they won't be instantiated
	 * each time you need a new one (slowing your game), but stored into that pool and taking one
	 * already instantiated when you need it.<br><br>
	 * This object is also used by the engine to instantiate objects defined in the map,
	 * which means, that on level loading the engine will try to instantiate every object
	 * found in the map, based on the user defined name in each Object Properties<br>
	 * <img src="images/object_properties.png"/><br>
	 * There is no constructor function for me.entityPool, this is a static object
	 * @namespace me.entityPool
	 * @memberOf me
	 */
	me.entityPool = (function() {
		// hold public stuff in our singletong
		var obj = {};

		/*---------------------------------------------

			PRIVATE STUFF

		---------------------------------------------*/
		var entityClass = {};

		/*---------------------------------------------

			PUBLIC STUFF

		---------------------------------------------*/

		/*---

			init

			---*/

		obj.init = function() {
			// add default entity object
			obj.add("me.ObjectEntity", me.ObjectEntity);
			obj.add("me.CollectableEntity", me.CollectableEntity);
			obj.add("me.LevelEntity", me.LevelEntity);
			obj.add("me.Tween", me.Tween, true);
			obj.add("me.Color", me.Color, true);
			obj.add("me.Particle", me.Particle, true);
		};

		/**
		 * Add an object to the pool. <br>
		 * Pooling must be set to true if more than one such objects will be created. <br>
		 * (note) If pooling is enabled, you shouldn't instantiate objects with `new`.
		 * See examples in {@link me.entityPool#newInstanceOf}
		 * @name add
		 * @memberOf me.entityPool
		 * @public
		 * @function
		 * @param {String} className as defined in the Name field of the Object Properties (in Tiled)
		 * @param {Object} class corresponding Class to be instantiated
		 * @param {Boolean} [objectPooling=false] enables object pooling for the specified class
		 * - speeds up the game by reusing existing objects
		 * @example
		 * // add our users defined entities in the entity pool
		 * me.entityPool.add("playerspawnpoint", PlayerEntity);
		 * me.entityPool.add("cherryentity", CherryEntity, true);
		 * me.entityPool.add("heartentity", HeartEntity, true);
		 * me.entityPool.add("starentity", StarEntity, true);
		 */
		obj.add = function(className, entityObj, pooling) {
			if (!pooling) {
				entityClass[className.toLowerCase()] = {
					"class" : entityObj,
					"pool" : undefined
				};
				return;
			}

			entityClass[className.toLowerCase()] = {
				"class" : entityObj,
				"pool" : [],
				"active" : []
			};
		};

		/**
		 * Return a new instance of the requested object (if added into the object pool)
		 * @name newInstanceOf
		 * @memberOf me.entityPool
		 * @public
		 * @function
		 * @param {String} className as used in {@link me.entityPool#add}
		 * @param {} [arguments...] arguments to be passed when instantiating/reinitializing the object
		 * @example
		 * me.entityPool.add("player", PlayerEntity);
		 * var player = me.entityPool.newInstanceOf("player");
		 * @example
		 * me.entityPool.add("bullet", BulletEntity, true);
		 * me.entityPool.add("enemy", EnemyEntity, true);
		 * // ...
		 * // when we need to manually create a new bullet:
		 * var bullet = me.entityPool.newInstanceOf("bullet", x, y, direction);
		 * // ...
		 * // params aren't a fixed number
		 * // when we need new enemy we can add more params, that the object construct requires:
		 * var enemy = me.entityPool.newInstanceOf("enemy", x, y, direction, speed, power, life);
		 * // ...
		 * // when we want to destroy existing object, the remove
		 * // function will ensure the object can then be reallocated later
		 * me.game.world.removeChild(enemy);
		 * me.game.world.removeChild(bullet);
		 */

		obj.newInstanceOf = function(data) {
			var name = typeof data === 'string' ? data.toLowerCase() : undefined;
			var args = Array.prototype.slice.call(arguments);
			if (name && entityClass[name]) {
				var proto;
				if (!entityClass[name]['pool']) {
					proto = entityClass[name]["class"];
					args[0] = proto;
					return new (proto.bind.apply(proto, args))();
				}

				var obj, entity = entityClass[name];
				proto = entity["class"];
				if (entity["pool"].length > 0) {
					obj = entity["pool"].pop();
                    // call the object init function if defined (JR's Inheritance)
					if (typeof obj.init === "function") {
						obj.init.apply(obj, args.slice(1));
					}
					// call the object onResetEvent function if defined
					if (typeof obj.onResetEvent === "function") {
						obj.onResetEvent.apply(obj, args.slice(1));
					}
				} else {
					args[0] = proto;
					obj = new (proto.bind.apply(proto, args))();
					obj.className = name;
				}

				entity["active"].push(obj);
				return obj;
			}

			// Tile objects can be created with a GID attribute;
			// The TMX parser will use it to create the image property.
			var settings = arguments[3];
			if (settings && settings.gid && settings.image) {
				return new me.SpriteObject(settings.x, settings.y, settings.image);
			}

			if (name) {
				console.error("Cannot instantiate entity of type '" + data + "': Class not found!");
			}
			return null;
		};

		/**
		 * purge the entity pool from any inactive object <br>
		 * Object pooling must be enabled for this function to work<br>
		 * note: this will trigger the garbage collector
		 * @name purge
		 * @memberOf me.entityPool
		 * @public
		 * @function
		 */
		obj.purge = function() {
			for (var className in entityClass) {
				entityClass[className]["pool"] = [];
			}
		};

		/**
		 * Remove object from the entity pool <br>
		 * Object pooling for the object class must be enabled,
		 * and object must have been instantiated using {@link me.entityPool#newInstanceOf},
		 * otherwise this function won't work
		 * @name freeInstance
		 * @memberOf me.entityPool
		 * @public
		 * @function
		 * @param {Object} instance to be removed
		 */
		obj.freeInstance = function(obj) {

			var name = obj.className;
			if (!name || !entityClass[name]) {
				return;
			}

			var notFound = true;
			for (var i = 0, len = entityClass[name]["active"].length; i < len; i++) {
				if (entityClass[name]["active"][i] === obj) {
					notFound = false;
					entityClass[name]["active"].splice(i, 1);
					break;
				}
			}

			if (notFound) {
				return;
			}

			entityClass[name]["pool"].push(obj);
		};

		// return our object
		return obj;

	})();


	/************************************************************************************/
	/*                                                                                  */
	/*      a generic object entity                                                     */
	/*                                                                                  */
	/************************************************************************************/
	/**
	 * a Generic Object Entity<br>
	 * Object Properties (settings) are to be defined in Tiled, <br>
	 * or when calling the parent constructor
	 *
	 * @class
	 * @extends me.Renderable
	 * @memberOf me
	 * @constructor
	 * @param {Number} x the x coordinates of the sprite object
	 * @param {Number} y the y coordinates of the sprite object
	 * @param {me.ObjectSettings} settings Object Properties as defined in Tiled <br> <img src="images/object_properties.png"/>
	 */
	me.ObjectEntity = me.Renderable.extend(
	/** @scope me.ObjectEntity.prototype */ {

		/**
		 * define the type of the object<br>
		 * default value : none<br>
		 * @public
		 * @type String
		 * @name type
		 * @memberOf me.ObjectEntity
		 */
		type : 0,

		/**
		 * flag to enable collision detection for this object<br>
		 * default value : true<br>
		 * @public
		 * @type Boolean
		 * @name collidable
		 * @memberOf me.ObjectEntity
		 */
		collidable : true,


		/**
		 * Entity collision Box<br>
		 * (reference to me.ObjectEntity.shapes[0].getBounds)
		 * @public
		 * @deprecated
		 * @type me.Rect
		 * @name collisionBox
		 * @memberOf me.ObjectEntity
		 */
		collisionBox : null,

		/**
		 * Entity collision shapes<br>
		 * (RFU - Reserved for Future Usage)
		 * @protected
		 * @type Object[]
		 * @name shapes
		 * @memberOf me.ObjectEntity
		 */
		shapes : null,

		/**
		 * The entity renderable object (if defined)
		 * @public
		 * @type me.Renderable
		 * @name renderable
		 * @memberOf me.ObjectEntity
		 */
		renderable : null,

		// just to keep track of when we flip
		lastflipX : false,
		lastflipY : false,


		/** @ignore */
		init : function(x, y, settings) {
            // instantiate pos here to avoid
            // later re-instantiation
            if (this.pos === null) {
                this.pos = new me.Vector2d();
            }
			// call the parent constructor
			this.parent(this.pos.set(x,y),
						~~settings.spritewidth  || ~~settings.width,
						~~settings.spriteheight || ~~settings.height);

			if (settings.image) {
				var image = typeof settings.image === "string" ? me.loader.getImage(settings.image) : settings.image;
				this.renderable = new me.AnimationSheet(0, 0, image,
														~~settings.spritewidth,
														~~settings.spriteheight,
														~~settings.spacing,
														~~settings.margin);

				// check for user defined transparent color
				if (settings.transparent_color) {
					this.renderable.setTransparency(settings.transparent_color);
				}
			}

			// set the object entity name
			this.name = settings.name?settings.name.toLowerCase():"";

            /**
             * entity current velocity<br>
             * @public
             * @type me.Vector2d
             * @name vel
             * @memberOf me.ObjectEntity
             */
            if (this.vel === undefined) {
                this.vel = new me.Vector2d();
            }
            this.vel.set(0,0);

            /**
             * entity current acceleration<br>
             * @public
             * @type me.Vector2d
             * @name accel
             * @memberOf me.ObjectEntity
             */
            if (this.accel === undefined) {
                this.accel = new me.Vector2d();
            }
            this.accel.set(0,0);

            /**
             * entity current friction<br>
             * @public
             * @name friction
             * @memberOf me.ObjectEntity
             */
            if (this.friction === undefined) {
                this.friction = new me.Vector2d();
            }
            this.friction.set(0,0);

            /**
             * max velocity (to limit entity velocity)<br>
             * @public
             * @type me.Vector2d
             * @name maxVel
             * @memberOf me.ObjectEntity
             */
            if (this.maxVel === undefined) {
                this.maxVel = new me.Vector2d();
            }
            this.maxVel.set(1000, 1000);

			// some default contants
			/**
			 * Default gravity value of the entity<br>
			 * default value : 0.98 (earth gravity)<br>
			 * to be set to 0 for RPG, shooter, etc...<br>
			 * Note: Gravity can also globally be defined through me.sys.gravity
			 * @public
			 * @see me.sys.gravity
			 * @type Number
			 * @name gravity
			 * @memberOf me.ObjectEntity
			 */
			this.gravity = me.sys.gravity!==undefined ? me.sys.gravity : 0.98;

			/**
			 * dead/living state of the entity<br>
			 * default value : true
			 * @public
			 * @type Boolean
			 * @name alive
			 * @memberOf me.ObjectEntity
			 */
			this.alive = true;

			// make sure it's visible by default
			this.visible = true;

			// and also non floating by default
			this.floating = false;

			// and non persistent per default
			this.isPersistent = false;

			/**
			 * falling state of the object<br>
			 * true if the object is falling<br>
			 * false if the object is standing on something<br>
			 * @readonly
			 * @public
			 * @type Boolean
			 * @name falling
			 * @memberOf me.ObjectEntity
			 */
			this.falling = false;
			/**
			 * jumping state of the object<br>
			 * equal true if the entity is jumping<br>
			 * @readonly
			 * @public
			 * @type Boolean
			 * @name jumping
			 * @memberOf me.ObjectEntity
			 */
			this.jumping = true;

			// some usefull slope variable
			this.slopeY = 0;
			/**
			 * equal true if the entity is standing on a slope<br>
			 * @readonly
			 * @public
			 * @type Boolean
			 * @name onslope
			 * @memberOf me.ObjectEntity
			 */
			this.onslope = false;
			/**
			 * equal true if the entity is on a ladder<br>
			 * @readonly
			 * @public
			 * @type Boolean
			 * @name onladder
			 * @memberOf me.ObjectEntity
			 */
			this.onladder = false;
			/**
			 * equal true if the entity can go down on a ladder<br>
			 * @readonly
			 * @public
			 * @type Boolean
			 * @name disableTopLadderCollision
			 * @memberOf me.ObjectEntity
			 */
			this.disableTopLadderCollision = false;

			// to enable collision detection
			this.collidable = typeof(settings.collidable) !== "undefined" ?	settings.collidable : true;

			// default objec type
			this.type = settings.type || 0;

			// default flip value
			this.lastflipX = this.lastflipY = false;

			// ref to the collision map
			this.collisionMap = me.game.collisionMap;

			/**
			 * Define if an entity can go through breakable tiles<br>
			 * default value : false<br>
			 * @public
			 * @type Boolean
			 * @name canBreakTile
			 * @memberOf me.ObjectEntity
			 */
			this.canBreakTile = false;

			/**
			 * a callback when an entity break a tile<br>
			 * @public
			 * @callback
			 * @name onTileBreak
			 * @memberOf me.ObjectEntity
			 */
			this.onTileBreak = null;

            // add a default shape
            if (settings.isEllipse===true) {
                // ellipse
                this.addShape(new me.Ellipse(new me.Vector2d(0,0), this.width, this.height));
            }
            else if ((settings.isPolygon===true) || (settings.isPolyline===true)) {
                // add a polyshape
                this.addShape(new me.PolyShape(new me.Vector2d(0,0), settings.points, settings.isPolygon));
                // set the entity object based on the bounding box size ?
                this.width = this.collisionBox.width;
                this.height = this.collisionBox.height;
            }
            else {
                // add a rectangle
                this.addShape(new me.Rect(new me.Vector2d(0,0), this.width, this.height));
            }



		},

		/**
		 * specify the size of the hit box for collision detection<br>
		 * (allow to have a specific size for each object)<br>
		 * @name updateColRect
		 * @memberOf me.ObjectEntity
		 * @function
		 * @param {Number} x x offset (specify -1 to not change the width)
		 * @param {Number} w width of the hit box
		 * @param {Number} y y offset (specify -1 to not change the height)
		 * @param {Number} h height of the hit box
		 */
		updateColRect : function(x, w, y, h) {
			this.collisionBox.adjustSize(x, w, y, h);
		},

        /**
		 * add a collision shape to this entity<
		 * @name addShape
		 * @memberOf me.ObjectEntity
         * @public
		 * @function
		 * @param {me.objet} shape a shape object
		 */
		addShape : function(shape) {
			if (this.shapes === null) {
                this.shapes = [];
            }
            this.shapes.push(shape);

            // some hack to get the collisionBox working in this branch
            // to be removed once the ticket #103 will be done
            if (this.shapes.length === 1) {
                this.collisionBox = this.shapes[0].getBounds();
            }
		},

		/**
		 * onCollision Event function<br>
		 * called by the game manager when the object collide with shtg<br>
		 * by default, if the object type is Collectable, the destroy function is called
		 * @name onCollision
		 * @memberOf me.ObjectEntity
		 * @function
		 * @param {me.Vector2d} res collision vector
		 * @param {me.ObjectEntity} obj the other object that hit this object
		 * @protected
		 */
		onCollision : function(res, obj) {
			// destroy the object if collectable
			if (this.collidable	&& (this.type === me.game.COLLECTABLE_OBJECT)) {
				me.game.world.removeChild(this);
			}
		},

		/**
		 * set the entity default velocity<br>
		 * note : velocity is by default limited to the same value, see setMaxVelocity if needed<br>
		 * @name setVelocity
		 * @memberOf me.ObjectEntity
		 * @function
		 * @param {Number} x velocity on x axis
		 * @param {Number} y velocity on y axis
		 * @protected
		 */

		setVelocity : function(x, y) {
			this.accel.x = x !== 0 ? x : this.accel.x;
			this.accel.y = y !== 0 ? y : this.accel.y;

			// limit by default to the same max value
			this.setMaxVelocity(x,y);
		},

		/**
		 * cap the entity velocity to the specified value<br>
		 * @name setMaxVelocity
		 * @memberOf me.ObjectEntity
		 * @function
		 * @param {Number} x max velocity on x axis
		 * @param {Number} y max velocity on y axis
		 * @protected
		 */
		setMaxVelocity : function(x, y) {
			this.maxVel.x = x;
			this.maxVel.y = y;
		},

		/**
		 * set the entity default friction<br>
		 * @name setFriction
		 * @memberOf me.ObjectEntity
		 * @function
		 * @param {Number} x horizontal friction
		 * @param {Number} y vertical friction
		 * @protected
		 */
		setFriction : function(x, y) {
			this.friction.x = x || 0;
			this.friction.y = y || 0;
		},

		/**
		 * Flip object on horizontal axis
		 * @name flipX
		 * @memberOf me.ObjectEntity
		 * @function
		 * @param {Boolean} flip enable/disable flip
		 */
		flipX : function(flip) {
			if (flip !== this.lastflipX) {
				this.lastflipX = flip;
				if (this.renderable && this.renderable.flipX) {
					// flip the animation
					this.renderable.flipX(flip);
				}
				// flip the collision box
				this.collisionBox.flipX(this.width);
			}
		},

		/**
		 * Flip object on vertical axis
		 * @name flipY
		 * @memberOf me.ObjectEntity
		 * @function
		 * @param {Boolean} flip enable/disable flip
		 */
		flipY : function(flip) {
			if (flip !== this.lastflipY) {
				this.lastflipY = flip;
				if (this.renderable  && this.renderable.flipY) {
					// flip the animation
					this.renderable.flipY(flip);
				}
				// flip the collision box
				this.collisionBox.flipY(this.height);
			}
		},


		/**
		 * helper function for platform games: <br>
		 * make the entity move left of right<br>
		 * @name doWalk
		 * @memberOf me.ObjectEntity
		 * @function
		 * @param {Boolean} left will automatically flip horizontally the entity sprite
		 * @protected
		 * @deprecated
		 * @example
		 * if (me.input.isKeyPressed('left'))
		 * {
		 *     this.doWalk(true);
		 * }
		 * else if (me.input.isKeyPressed('right'))
		 * {
		 *     this.doWalk(false);
		 * }
		 */
		doWalk : function(left) {
			this.flipX(left);
			this.vel.x += (left) ? -this.accel.x * me.timer.tick : this.accel.x * me.timer.tick;
		},

		/**
		 * helper function for platform games: <br>
		 * make the entity move up and down<br>
		 * only valid is the player is on a ladder
		 * @name doClimb
		 * @memberOf me.ObjectEntity
		 * @function
		 * @param {Boolean} up will automatically flip vertically the entity sprite
		 * @protected
		 * @deprecated
		 * @example
		 * if (me.input.isKeyPressed('up'))
		 * {
		 *     this.doClimb(true);
		 * }
		 * else if (me.input.isKeyPressed('down'))
		 * {
		 *     this.doClimb(false);
		 * }
		 */
		doClimb : function(up) {
			// add the player x acceleration to the y velocity
			if (this.onladder) {
				this.vel.y = (up) ? -this.accel.x * me.timer.tick
						: this.accel.x * me.timer.tick;
				this.disableTopLadderCollision = !up;
				return true;
			}
			return false;
		},


		/**
		 * helper function for platform games: <br>
		 * make the entity jump<br>
		 * @name doJump
		 * @memberOf me.ObjectEntity
		 * @function
		 * @protected
		 * @deprecated
		 */
		doJump : function() {
			// only jump if standing
			if (!this.jumping && !this.falling) {
				this.vel.y = -this.maxVel.y * me.timer.tick;
				this.jumping = true;
				return true;
			}
			return false;
		},

		/**
		 * helper function for platform games: <br>
		 * force to the entity to jump (for double jump)<br>
		 * @name forceJump
		 * @memberOf me.ObjectEntity
		 * @function
		 * @protected
		 * @deprecated
		 */
		forceJump : function() {
			this.jumping = this.falling = false;
			this.doJump();
		},


		/**
		 * return the distance to the specified entity
		 * @name distanceTo
		 * @memberOf me.ObjectEntity
		 * @function
		 * @param {me.ObjectEntity} entity Entity
		 * @return {Number} distance
		 */
		distanceTo: function(e)
		{
			// the me.Vector2d object also implements the same function, but
			// we have to use here the center of both entities
			var dx = (this.pos.x + this.hWidth)  - (e.pos.x + e.hWidth);
			var dy = (this.pos.y + this.hHeight) - (e.pos.y + e.hHeight);
			return Math.sqrt(dx*dx+dy*dy);
		},

		/**
		 * return the distance to the specified point
		 * @name distanceToPoint
		 * @memberOf me.ObjectEntity
		 * @function
		 * @param {me.Vector2d} vector vector
		 * @return {Number} distance
		 */
		distanceToPoint: function(v)
		{
			// the me.Vector2d object also implements the same function, but
			// we have to use here the center of both entities
			var dx = (this.pos.x + this.hWidth)  - (v.x);
			var dy = (this.pos.y + this.hHeight) - (v.y);
			return Math.sqrt(dx*dx+dy*dy);
		},

		/**
		 * return the angle to the specified entity
		 * @name angleTo
		 * @memberOf me.ObjectEntity
		 * @function
		 * @param {me.ObjectEntity} entity Entity
		 * @return {Number} angle in radians
		 */
		angleTo: function(e)
		{
			// the me.Vector2d object also implements the same function, but
			// we have to use here the center of both entities
			var ax = (e.pos.x + e.hWidth) - (this.pos.x + this.hWidth);
			var ay = (e.pos.y + e.hHeight) - (this.pos.y + this.hHeight);
			return Math.atan2(ay, ax);
		},


		/**
		 * return the angle to the specified point
		 * @name angleToPoint
		 * @memberOf me.ObjectEntity
		 * @function
		 * @param {me.Vector2d} vector vector
		 * @return {Number} angle in radians
		 */
		angleToPoint: function(v)
		{
			// the me.Vector2d object also implements the same function, but
			// we have to use here the center of both entities
			var ax = (v.x) - (this.pos.x + this.hWidth);
			var ay = (v.y) - (this.pos.y + this.hHeight);
			return Math.atan2(ay, ax);
		},


		/**
		 * adjust the given rect to the given slope tile
		 * @ignore
		 */
		checkSlope : function(rect, tile, left) {

			// first make the object stick to the tile
			rect.pos.y = tile.pos.y - rect.height;

			// normally the check should be on the object center point,
			// but since the collision check is done on corner, we must do the same thing here
			if (left)
				this.slopeY = tile.height - (rect.right + this.vel.x - tile.pos.x);
			else
				this.slopeY = (rect.left + this.vel.x - tile.pos.x);

			// cancel y vel
			this.vel.y = 0;
			// set player position (+ workaround when entering/exiting slopes tile)
			rect.pos.y += this.slopeY.clamp(0, tile.height);

		},

		/**
		 * compute the new velocity value
		 * @ignore
		 */
		computeVelocity : function(vel) {

			// apply gravity (if any)
			if (this.gravity) {
				// apply a constant gravity (if not on a ladder)
				vel.y += !this.onladder?(this.gravity * me.timer.tick):0;

				// check if falling / jumping
				this.falling = (vel.y > 0);
				this.jumping = this.falling?false:this.jumping;
			}

			// apply friction
			if (this.friction.x)
				vel.x = me.utils.applyFriction(vel.x,this.friction.x);
			if (this.friction.y)
				vel.y = me.utils.applyFriction(vel.y,this.friction.y);

			// cap velocity
			if (vel.y !== 0)
				vel.y = vel.y.clamp(-this.maxVel.y,this.maxVel.y);
			if (vel.x !== 0)
				vel.x = vel.x.clamp(-this.maxVel.x,this.maxVel.x);
		},



		/**
		 * handle the player movement, "trying" to update his position<br>
		 * @name updateMovement
		 * @memberOf me.ObjectEntity
		 * @function
		 * @return {me.Vector2d} a collision vector
		 * @example
		 * // make the player move
		 * if (me.input.isKeyPressed('left'))
		 * {
		 *     this.vel.x -= this.accel.x * me.timer.tick;
		 * }
		 * else if (me.input.isKeyPressed('right'))
		 * {
		 *     this.vel.x += this.accel.x * me.timer.tick;
		 * }
		 * // update player position
		 * var res = this.updateMovement();
		 *
		 * // check for collision result with the environment
		 * if (res.x != 0)
		 * {
		 *   // x axis
		 *   if (res.x<0)
		 *      console.log("x axis : left side !");
		 *   else
		 *      console.log("x axis : right side !");
		 * }
		 * else if(res.y != 0)
		 * {
		 *    // y axis
		 *    if (res.y<0)
		 *       console.log("y axis : top side !");
		 *    else
		 *       console.log("y axis : bottom side !");
		 *
		 *    // display the tile type
		 *    console.log(res.yprop.type)
		 * }
		 *
		 * // check player status after collision check
		 * var updated = (this.vel.x!=0 || this.vel.y!=0);
		 */
		updateMovement : function() {

			this.computeVelocity(this.vel);

<<<<<<< HEAD
=======
			// temporary stuff until ticket #103 is done (this function will disappear anyway)
			// save the collision box offset
			this.collisionBox.__offsetX = this.collisionBox.pos.x;
			this.collisionBox.__offsetY = this.collisionBox.pos.y;
			
>>>>>>> 068d881f
			// Adjust position only on collidable object
			var collision;
			if (this.collidable) {
				// check for collision
				collision = this.collisionMap.checkCollision(this.collisionBox.translateV(this.pos), this.vel);

				// update some flags
				this.onslope  = collision.yprop.isSlope || collision.xprop.isSlope;
				// clear the ladder flag
				this.onladder = false;



				// y collision
				if (collision.y) {
					// going down, collision with the floor
					this.onladder = collision.yprop.isLadder || collision.yprop.isTopLadder;

					if (collision.y > 0) {
						if (collision.yprop.isSolid	||
							(collision.yprop.isPlatform && (this.collisionBox.bottom - 1 <= collision.ytile.pos.y)) ||
							(collision.yprop.isTopLadder && !this.disableTopLadderCollision)) {
							// adjust position to the corresponding tile
							this.collisionBox.pos.y = ~~this.collisionBox.pos.y;
							this.vel.y = (this.falling) ?collision.ytile.pos.y - this.collisionBox.bottom: 0 ;
							this.falling = false;
						}
						else if (collision.yprop.isSlope && !this.jumping) {
							// we stop falling
							this.checkSlope(this.collisionBox, collision.ytile, collision.yprop.isLeftSlope);
							this.falling = false;
						}
						else if (collision.yprop.isBreakable) {
							if  (this.canBreakTile) {
								// remove the tile
								me.game.currentLevel.clearTile(collision.ytile.col, collision.ytile.row);
								if (this.onTileBreak)
									this.onTileBreak();
							}
							else {
								// adjust position to the corresponding tile
								this.collision.pos.y = ~~this.collision.pos.y;
								this.vel.y = (this.falling) ?collision.ytile.pos.y - this.collisionBox.bottom: 0;
								this.falling = false;
							}
						}
					}
					// going up, collision with ceiling
					else if (collision.y < 0) {
						if (!collision.yprop.isPlatform	&& !collision.yprop.isLadder && !collision.yprop.isTopLadder) {
							this.falling = true;
							// cancel the y velocity
							this.vel.y = 0;
						}
					}
				}

				// x collision
				if (collision.x) {

					this.onladder = collision.xprop.isLadder || collision.yprop.isTopLadder;

					if (collision.xprop.isSlope && !this.jumping) {
						this.checkSlope(this.collisionBox, collision.xtile, collision.xprop.isLeftSlope);
						this.falling = false;
					} else {
						// can walk through the platform & ladder
						if (!collision.xprop.isPlatform && !collision.xprop.isLadder && !collision.xprop.isTopLadder) {
							if (collision.xprop.isBreakable	&& this.canBreakTile) {
								// remove the tile
								me.game.currentLevel.clearTile(collision.xtile.col, collision.xtile.row);
								if (this.onTileBreak) {
									this.onTileBreak();
								}
							} else {
								this.vel.x = 0;
							}
						}
					}
				}
			}

			// temporary stuff until ticket #103 is done (this function will disappear anyway)
			this.pos.set(
				this.collisionBox.pos.x - this.collisionBox.__offsetX, 
				this.collisionBox.pos.y - this.collisionBox.__offsetY
			);

			this.collisionBox.pos.set(
				this.collisionBox.__offsetX, 
				this.collisionBox.__offsetY
			);
			

			// update player position
			this.pos.add(this.vel);

			// returns the collision "vector"
			return collision;

		},

		/**
		 * Checks if this entity collides with others entities.
		 * @public
		 * @name collide
		 * @memberOf me.ObjectEntity
		 * @function
		 * @param {Boolean} [multiple=false] check for multiple collision
		 * @return {me.Vector2d} collision vector or an array of collision vector (if multiple collision){@link me.Rect#collideVsAABB}
		 * @example
		 * // update player movement
		 * this.updateMovement();
		 *
		 * // check for collision with other objects
		 * res = this.collide();
		 *
		 * // check if we collide with an enemy :
		 * if (res && (res.obj.type == me.game.ENEMY_OBJECT))
		 * {
		 *   if (res.x != 0)
		 *   {
		 *      // x axis
		 *      if (res.x<0)
		 *         console.log("x axis : left side !");
		 *      else
		 *         console.log("x axis : right side !");
		 *   }
		 *   else
		 *   {
		 *      // y axis
		 *      if (res.y<0)
		 *         console.log("y axis : top side !");
		 *      else
		 *         console.log("y axis : bottom side !");
		 *   }
		 * }
		 */
		collide : function(multiple) {
			return me.game.collide(this, multiple || false);
		},

		/**
		 * Checks if the specified entity collides with others entities of the specified type.
		 * @public
		 * @name collideType
		 * @memberOf me.ObjectEntity
		 * @function
		 * @param {String} type Entity type to be tested for collision
		 * @param {Boolean} [multiple=false] check for multiple collision
		 * @return {me.Vector2d} collision vector or an array of collision vector (multiple collision){@link me.Rect#collideVsAABB}
		 */
		collideType : function(type, multiple) {
			return me.game.collideType(this, type, multiple || false);
		},

		/** @ignore */
		update : function( dt ) {
			if (this.renderable) {
				return this.renderable.update( dt );
			}
			return false;
		},

		/**
		 * @ignore
		 */
		getBounds : function() {
			if (this.renderable) {
				// translate the renderable position since its
				// position is relative to this entity
				return this.renderable.getBounds().translateV(this.pos);
			}
			return null;
		},

		/**
		 * object draw<br>
		 * not to be called by the end user<br>
		 * called by the game manager on each game loop
		 * @name draw
		 * @memberOf me.ObjectEntity
		 * @function
		 * @protected
		 * @param {Context2d} context 2d Context on which draw our object
		 **/
		draw : function(context) {
			// draw the sprite if defined
			if (this.renderable) {
				// translate the renderable position (relative to the entity)
				// and keeps it in the entity defined bounds
				// anyway to optimize this ?
				var x = ~~(this.pos.x + (this.anchorPoint.x * (this.width - this.renderable.width)));
				var y = ~~(this.pos.y + (this.anchorPoint.y * (this.height - this.renderable.height)));
				context.translate(x, y);
				this.renderable.draw(context);
				context.translate(-x, -y);
			}
		},

		/**
		 * Destroy function<br>
		 * @ignore
		 */
		destroy : function() {
			// free some property objects
			if (this.renderable) {
				this.renderable.destroy.apply(this.renderable, arguments);
				this.renderable = null;
			}
			this.onDestroyEvent.apply(this, arguments);
            this.collisionBox = null;
            this.shapes = [];
		},

		/**
		 * OnDestroy Notification function<br>
		 * Called by engine before deleting the object
		 * @name onDestroyEvent
		 * @memberOf me.ObjectEntity
		 * @function
		 */
		onDestroyEvent : function() {
			// to be extended !
		}


	});

	/************************************************************************************/
	/*                                                                                  */
	/*      a Collectable entity                                                        */
	/*                                                                                  */
	/************************************************************************************/
	/**
	 * @class
	 * @extends me.ObjectEntity
	 * @memberOf me
	 * @constructor
	 * @param {Number} x the x coordinates of the sprite object
	 * @param {Number} y the y coordinates of the sprite object
	 * @param {me.ObjectSettings} settings object settings
	 */
	me.CollectableEntity = me.ObjectEntity.extend(
	/** @scope me.CollectableEntity.prototype */
	{
		/** @ignore */
		init : function(x, y, settings) {
			// call the parent constructor
			this.parent(x, y, settings);

			this.type = me.game.COLLECTABLE_OBJECT;

		}
	});

	/************************************************************************************/
	/*                                                                                  */
	/*      a level entity                                                              */
	/*                                                                                  */
	/************************************************************************************/
	/**
	 * @class
	 * @extends me.ObjectEntity
	 * @memberOf me
	 * @constructor
	 * @param {Number} x the x coordinates of the object
	 * @param {Number} y the y coordinates of the object
	 * @param {me.ObjectSettings} settings object settings
	 */
	me.LevelEntity = me.ObjectEntity.extend(
	/** @scope me.LevelEntity.prototype */
	{
		/** @ignore */
		init : function(x, y, settings) {
			this.parent(x, y, settings);

			this.nextlevel = settings.to;

			this.fade = settings.fade;
			this.duration = settings.duration;
			this.fading = false;

			// a temp variable
			this.gotolevel = settings.to;
		},

		/**
		 * @ignore
		 */
		onFadeComplete : function() {
			me.levelDirector.loadLevel(this.gotolevel);
			me.game.viewport.fadeOut(this.fade, this.duration);
		},

		/**
		 * go to the specified level
		 * @name goTo
		 * @memberOf me.LevelEntity
		 * @function
		 * @param {String} [level=this.nextlevel] name of the level to load
		 * @protected
		 */
		goTo : function(level) {
			this.gotolevel = level || this.nextlevel;
			// load a level
			//console.log("going to : ", to);
			if (this.fade && this.duration) {
				if (!this.fading) {
					this.fading = true;
					me.game.viewport.fadeIn(this.fade, this.duration,
							this.onFadeComplete.bind(this));
				}
			} else {
				me.levelDirector.loadLevel(this.gotolevel);
			}
		},

		/** @ignore */
		onCollision : function() {
			this.goTo();
		}
	});

	/*---------------------------------------------------------*/
	// END END END
	/*---------------------------------------------------------*/
})(window);<|MERGE_RESOLUTION|>--- conflicted
+++ resolved
@@ -143,7 +143,6 @@
 			obj.add("me.LevelEntity", me.LevelEntity);
 			obj.add("me.Tween", me.Tween, true);
 			obj.add("me.Color", me.Color, true);
-			obj.add("me.Particle", me.Particle, true);
 		};
 
 		/**
@@ -204,7 +203,7 @@
 		 * // when we need new enemy we can add more params, that the object construct requires:
 		 * var enemy = me.entityPool.newInstanceOf("enemy", x, y, direction, speed, power, life);
 		 * // ...
-		 * // when we want to destroy existing object, the remove
+		 * // when we want to destroy existing object, the remove 
 		 * // function will ensure the object can then be reallocated later
 		 * me.game.world.removeChild(enemy);
 		 * me.game.world.removeChild(bullet);
@@ -220,7 +219,7 @@
 					args[0] = proto;
 					return new (proto.bind.apply(proto, args))();
 				}
-
+				
 				var obj, entity = entityClass[name];
 				proto = entity["class"];
 				if (entity["pool"].length > 0) {
@@ -280,7 +279,7 @@
 		 * @memberOf me.entityPool
 		 * @public
 		 * @function
-		 * @param {Object} instance to be removed
+		 * @param {Object} instance to be removed 
 		 */
 		obj.freeInstance = function(obj) {
 
@@ -331,7 +330,7 @@
 	 */
 	me.ObjectEntity = me.Renderable.extend(
 	/** @scope me.ObjectEntity.prototype */ {
-
+	
 		/**
 		 * define the type of the object<br>
 		 * default value : none<br>
@@ -351,8 +350,8 @@
 		 * @memberOf me.ObjectEntity
 		 */
 		collidable : true,
-
-
+		
+		
 		/**
 		 * Entity collision Box<br>
 		 * (reference to me.ObjectEntity.shapes[0].getBounds)
@@ -382,24 +381,24 @@
 		 * @memberOf me.ObjectEntity
 		 */
 		renderable : null,
-
+		
 		// just to keep track of when we flip
 		lastflipX : false,
 		lastflipY : false,
-
-
+		
+		
 		/** @ignore */
 		init : function(x, y, settings) {
             // instantiate pos here to avoid
             // later re-instantiation
             if (this.pos === null) {
                 this.pos = new me.Vector2d();
-            }
+            }            
 			// call the parent constructor
 			this.parent(this.pos.set(x,y),
 						~~settings.spritewidth  || ~~settings.width,
 						~~settings.spriteheight || ~~settings.height);
-
+			
 			if (settings.image) {
 				var image = typeof settings.image === "string" ? me.loader.getImage(settings.image) : settings.image;
 				this.renderable = new me.AnimationSheet(0, 0, image,
@@ -407,7 +406,7 @@
 														~~settings.spriteheight,
 														~~settings.spacing,
 														~~settings.margin);
-
+				
 				// check for user defined transparent color
 				if (settings.transparent_color) {
 					this.renderable.setTransparency(settings.transparent_color);
@@ -426,7 +425,7 @@
              */
             if (this.vel === undefined) {
                 this.vel = new me.Vector2d();
-            }
+            }    
             this.vel.set(0,0);
 
             /**
@@ -438,9 +437,9 @@
              */
             if (this.accel === undefined) {
                 this.accel = new me.Vector2d();
-            }
+            }    
             this.accel.set(0,0);
-
+            
             /**
              * entity current friction<br>
              * @public
@@ -449,7 +448,7 @@
              */
             if (this.friction === undefined) {
                 this.friction = new me.Vector2d();
-            }
+            }    
             this.friction.set(0,0);
 
             /**
@@ -461,9 +460,9 @@
              */
             if (this.maxVel === undefined) {
                 this.maxVel = new me.Vector2d();
-            }
+            }    
             this.maxVel.set(1000, 1000);
-
+        
 			// some default contants
 			/**
 			 * Default gravity value of the entity<br>
@@ -477,7 +476,7 @@
 			 * @memberOf me.ObjectEntity
 			 */
 			this.gravity = me.sys.gravity!==undefined ? me.sys.gravity : 0.98;
-
+			
 			/**
 			 * dead/living state of the entity<br>
 			 * default value : true
@@ -487,13 +486,13 @@
 			 * @memberOf me.ObjectEntity
 			 */
 			this.alive = true;
-
+			
 			// make sure it's visible by default
 			this.visible = true;
-
+			
 			// and also non floating by default
 			this.floating = false;
-
+			
 			// and non persistent per default
 			this.isPersistent = false;
 
@@ -549,18 +548,18 @@
 			 */
 			this.disableTopLadderCollision = false;
 
-			// to enable collision detection
+			// to enable collision detection			
 			this.collidable = typeof(settings.collidable) !== "undefined" ?	settings.collidable : true;
-
+			
 			// default objec type
 			this.type = settings.type || 0;
-
+			
 			// default flip value
 			this.lastflipX = this.lastflipY = false;
-
+			
 			// ref to the collision map
 			this.collisionMap = me.game.collisionMap;
-
+						
 			/**
 			 * Define if an entity can go through breakable tiles<br>
 			 * default value : false<br>
@@ -580,24 +579,24 @@
 			 */
 			this.onTileBreak = null;
 
-            // add a default shape
+            // add a default shape 
             if (settings.isEllipse===true) {
                 // ellipse
                 this.addShape(new me.Ellipse(new me.Vector2d(0,0), this.width, this.height));
-            }
+            } 
             else if ((settings.isPolygon===true) || (settings.isPolyline===true)) {
                 // add a polyshape
                 this.addShape(new me.PolyShape(new me.Vector2d(0,0), settings.points, settings.isPolygon));
                 // set the entity object based on the bounding box size ?
                 this.width = this.collisionBox.width;
                 this.height = this.collisionBox.height;
-            }
+            } 
             else {
                 // add a rectangle
                 this.addShape(new me.Rect(new me.Vector2d(0,0), this.width, this.height));
             }
-
-
+             
+            
 
 		},
 
@@ -629,14 +628,14 @@
                 this.shapes = [];
             }
             this.shapes.push(shape);
-
+            
             // some hack to get the collisionBox working in this branch
             // to be removed once the ticket #103 will be done
             if (this.shapes.length === 1) {
                 this.collisionBox = this.shapes[0].getBounds();
             }
 		},
-
+         
 		/**
 		 * onCollision Event function<br>
 		 * called by the game manager when the object collide with shtg<br>
@@ -701,7 +700,7 @@
 			this.friction.x = x || 0;
 			this.friction.y = y || 0;
 		},
-
+		
 		/**
 		 * Flip object on horizontal axis
 		 * @name flipX
@@ -847,7 +846,7 @@
 			var dy = (this.pos.y + this.hHeight) - (e.pos.y + e.hHeight);
 			return Math.sqrt(dx*dx+dy*dy);
 		},
-
+		
 		/**
 		 * return the distance to the specified point
 		 * @name distanceToPoint
@@ -864,7 +863,7 @@
 			var dy = (this.pos.y + this.hHeight) - (v.y);
 			return Math.sqrt(dx*dx+dy*dy);
 		},
-
+		
 		/**
 		 * return the angle to the specified entity
 		 * @name angleTo
@@ -881,8 +880,8 @@
 			var ay = (e.pos.y + e.hHeight) - (this.pos.y + this.hHeight);
 			return Math.atan2(ay, ax);
 		},
-
-
+		
+		
 		/**
 		 * return the angle to the specified point
 		 * @name angleToPoint
@@ -1002,14 +1001,11 @@
 
 			this.computeVelocity(this.vel);
 
-<<<<<<< HEAD
-=======
 			// temporary stuff until ticket #103 is done (this function will disappear anyway)
 			// save the collision box offset
 			this.collisionBox.__offsetX = this.collisionBox.pos.x;
 			this.collisionBox.__offsetY = this.collisionBox.pos.y;
 			
->>>>>>> 068d881f
 			// Adjust position only on collidable object
 			var collision;
 			if (this.collidable) {
@@ -1029,7 +1025,7 @@
 					this.onladder = collision.yprop.isLadder || collision.yprop.isTopLadder;
 
 					if (collision.y > 0) {
-						if (collision.yprop.isSolid	||
+						if (collision.yprop.isSolid	|| 
 							(collision.yprop.isPlatform && (this.collisionBox.bottom - 1 <= collision.ytile.pos.y)) ||
 							(collision.yprop.isTopLadder && !this.disableTopLadderCollision)) {
 							// adjust position to the corresponding tile
@@ -1111,7 +1107,7 @@
 			return collision;
 
 		},
-
+		
 		/**
 		 * Checks if this entity collides with others entities.
 		 * @public
@@ -1165,7 +1161,7 @@
 		collideType : function(type, multiple) {
 			return me.game.collideType(this, type, multiple || false);
 		},
-
+		
 		/** @ignore */
 		update : function( dt ) {
 			if (this.renderable) {
@@ -1173,19 +1169,19 @@
 			}
 			return false;
 		},
-
-		/**
-		 * @ignore
+		
+		/**
+		 * @ignore	
 		 */
 		getBounds : function() {
 			if (this.renderable) {
-				// translate the renderable position since its
+				// translate the renderable position since its 
 				// position is relative to this entity
 				return this.renderable.getBounds().translateV(this.pos);
 			}
 			return null;
 		},
-
+		
 		/**
 		 * object draw<br>
 		 * not to be called by the end user<br>
@@ -1209,7 +1205,7 @@
 				context.translate(-x, -y);
 			}
 		},
-
+		
 		/**
 		 * Destroy function<br>
 		 * @ignore
@@ -1292,7 +1288,7 @@
 			this.fade = settings.fade;
 			this.duration = settings.duration;
 			this.fading = false;
-
+			
 			// a temp variable
 			this.gotolevel = settings.to;
 		},
