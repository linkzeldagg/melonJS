/*
 * MelonJS Game Engine
 * Copyright (C) 2011 - 2013, Olivier BIOT
 * http://www.melonjs.org
 *
 */

(function () {

    /**
     * me.ObjectSettings contains the object attributes defined in Tiled<br>
     * and is created by the engine and passed as parameter to the corresponding
     * object when loading a level<br>
     * the field marked Mandatory are to be defined either in Tiled, or in the
     * before calling the parent constructor<br>
     * <img src="images/object_properties.png"/><br>
     * @class
     * @protected
     * @memberOf me
     */
    me.ObjectSettings = {
        /**
         * object entity name<br>
         * as defined in the Tiled Object Properties
         * @public
         * @property {String} name
         * @memberOf me.ObjectSettings
         */
        name : null,

        /**
         * image ressource name to be loaded<br>
         * (in case of TiledObject, this field is automatically set)
         * @public
         * @property {String} image
         * @memberOf me.ObjectSettings
         */
        image : null,

        /**
         * specify a transparent color for the image in rgb format (#rrggbb)<br>
         * (using this option will imply processing time on the image)
         * @public
         * @deprecated Use PNG or GIF with transparency instead
         * @property {String=} transparent_color
         * @memberOf me.ObjectSettings
         */
        transparent_color : null,

        /**
         * width of a single sprite in the spritesheet<br>
         * (in case of TiledObject, this field is automatically set)
         * @public
         * @property {Number=} spritewidth
         * @memberOf me.ObjectSettings
         */
        spritewidth : null,

        /**
         * height of a single sprite in the spritesheet<br>
         * if not specified the value will be set to the corresponding image height<br>
         * (in case of TiledObject, this field is automatically set)
         * @public
         * @property {Number=} spriteheight
         * @memberOf me.ObjectSettings
         */
        spriteheight : null,

        /**
         * custom type for collision detection
         * @public
         * @property {String=} type
         * @memberOf me.ObjectSettings
         */
        type : 0,

        /**
         * Enable collision detection for this object<br>
         * @public
         * @property {Boolean=} collidable
         * @memberOf me.ObjectSettings
         */
        collidable : true
    };

    /*
     * A generic object entity
     */

    /**
     * a Generic Object Entity<br>
     * Object Properties (settings) are to be defined in Tiled, <br>
     * or when calling the parent constructor
     *
     * @class
     * @extends me.Renderable
     * @memberOf me
     * @constructor
     * @param {Number} x the x coordinates of the sprite object
     * @param {Number} y the y coordinates of the sprite object
     * @param {me.ObjectSettings} settings Object Properties as defined in Tiled<br>
     * <img src="images/object_properties.png"/>
     */
    me.ObjectEntity = me.Renderable.extend(
    /** @scope me.ObjectEntity.prototype */
    {
        /** @ignore */
        init : function (x, y, settings) {
            /**
             * define the type of the object<br>
             * default value : none<br>
             * @public
             * @type String
             * @name type
             * @memberOf me.ObjectEntity
             */
            this.type = 0;

            /**
             * flag to enable collision detection for this object<br>
             * default value : true<br>
             * @public
             * @type Boolean
             * @name collidable
             * @memberOf me.ObjectEntity
             */
            this.collidable = true;

            /**
             * The collision shapes of the entity <br>
             * (note: only shape at index 0 is used in melonJS 1.0.x)
             * @type {me.Rect[]|me.PolyShape[]|me.Ellipse[]}
             * @name shapes
             * @memberOf me.ObjectEntity
             */
            this.shapes = [];

            /**
             * The current shape index
             * @ignore
             * @type Number
             * @name shapeIndex
             * @memberOf me.ObjectEntity
             */
            this.shapeIndex = 0;

            /**
             * The entity renderable object (if defined)
             * @public
             * @type me.Renderable
             * @name renderable
             * @memberOf me.ObjectEntity
             */
            this.renderable = null;

            // just to keep track of when we flip
            this.lastflipX = false;
            this.lastflipY = false;
                        
            // ensure mandatory properties are defined
            if ((typeof settings.width !== "number") || (typeof settings.height !== "number")) {
                throw "melonjs: height and width properties are mandatory when passing settings parameters to an object entity";
            }
            
            // call the super constructor
            this.pos = new me.Vector2d(x, y);
            this._super(me.Renderable, "init", [this.pos,
                        settings.width,
                        settings.height]);

            if (settings.image) {
<<<<<<< HEAD
                var image = typeof settings.image === "string" ? me.loader.getImage(settings.image) : settings.image;
                this.renderable = new me.AnimationSheet(0, 0, {
                    image: image,
                    spritewidth: ~~settings.spritewidth,
                    spriteheight: ~~settings.spriteheight,
                    spacing: ~~settings.spacing,
                    margin: ~~settings.margin
                });
=======
                var image = (
                    typeof settings.image === "object" ?
                    settings.image : me.loader.getImage(settings.image)
                );
                this.renderable = new me.AnimationSheet(
                    0, 0, image,
                    ~~(settings.spritewidth || settings.width),
                    ~~(settings.spriteheight || settings.height),
                    ~~settings.spacing,
                    ~~settings.margin
                );
>>>>>>> 65326b79

                // check for user defined transparent color
                if (settings.transparent_color) {
                    this.renderable.setTransparency(settings.transparent_color);
                }
            }

            // set the object entity name
            this.name = settings.name ? settings.name.toLowerCase() : "";

            /**
             * entity current velocity<br>
             * @public
             * @type me.Vector2d
             * @name vel
             * @memberOf me.ObjectEntity
             */
            if (typeof(this.vel) === "undefined") {
                this.vel = new me.Vector2d();
            }
            this.vel.set(0, 0);

            /**
             * entity current acceleration<br>
             * @public
             * @type me.Vector2d
             * @name accel
             * @memberOf me.ObjectEntity
             */
            if (typeof(this.accel) === "undefined") {
                this.accel = new me.Vector2d();
            }
            this.accel.set(0, 0);

            /**
             * entity current friction<br>
             * @public
             * @name friction
             * @memberOf me.ObjectEntity
             */
            if (typeof(this.friction) === "undefined") {
                this.friction = new me.Vector2d();
            }
            this.friction.set(0, 0);

            /**
             * max velocity (to limit entity velocity)<br>
             * @public
             * @type me.Vector2d
             * @name maxVel
             * @memberOf me.ObjectEntity
             */
            if (typeof(this.maxVel) === "undefined") {
                this.maxVel = new me.Vector2d();
            }
            this.maxVel.set(1000, 1000);

            // some default contants
            /**
             * Default gravity value of the entity<br>
             * default value : 0.98 (earth gravity)<br>
             * to be set to 0 for RPG, shooter, etc...<br>
             * Note: Gravity can also globally be defined through me.sys.gravity
             * @public
             * @see me.sys.gravity
             * @type Number
             * @name gravity
             * @memberOf me.ObjectEntity
             */
            this.gravity = typeof(me.sys.gravity) !== "undefined" ? me.sys.gravity : 0.98;

            /**
             * dead/living state of the entity<br>
             * default value : true
             * @public
             * @type Boolean
             * @name alive
             * @memberOf me.ObjectEntity
             */
            this.alive = true;

            /**
             * falling state of the object<br>
             * true if the object is falling<br>
             * false if the object is standing on something<br>
             * @readonly
             * @public
             * @type Boolean
             * @name falling
             * @memberOf me.ObjectEntity
             */
            this.falling = false;

            /**
             * jumping state of the object<br>
             * equal true if the entity is jumping<br>
             * @readonly
             * @public
             * @type Boolean
             * @name jumping
             * @memberOf me.ObjectEntity
             */
            this.jumping = true;

            // some usefull slope variable
            this.slopeY = 0;

            /**
             * equal true if the entity is standing on a slope<br>
             * @readonly
             * @public
             * @type Boolean
             * @name onslope
             * @memberOf me.ObjectEntity
             */
            this.onslope = false;

            /**
             * equal true if the entity is on a ladder<br>
             * @readonly
             * @public
             * @type Boolean
             * @name onladder
             * @memberOf me.ObjectEntity
             */
            this.onladder = false;
            /**
             * equal true if the entity can go down on a ladder<br>
             * @readonly
             * @public
             * @type Boolean
             * @name disableTopLadderCollision
             * @memberOf me.ObjectEntity
             */
            this.disableTopLadderCollision = false;

            // to enable collision detection
            this.collidable = (
                typeof(settings.collidable) !== "undefined" ?
                settings.collidable : true
            );

            // default objec type
            this.type = settings.type || 0;

            // default flip value
            this.lastflipX = this.lastflipY = false;

            // ref to the collision map
            this.collisionMap = me.game.collisionMap;

            /**
             * Define if an entity can go through breakable tiles<br>
             * default value : false<br>
             * @public
             * @type Boolean
             * @name canBreakTile
             * @memberOf me.ObjectEntity
             */
            this.canBreakTile = false;

            /**
             * a callback when an entity break a tile<br>
             * @public
             * @callback
             * @name onTileBreak
             * @memberOf me.ObjectEntity
             */
            this.onTileBreak = null;

            if (typeof (settings.getShape) === "function") {
                // add the given collision shape to the object
                this.addShape(settings.getShape());

                // ---- TODO : fix this bug, as it should not matter!
                if (this.getShape().shapeType === "PolyShape") {
                    this._bounds = this.getBounds();
                    this.resize(this._bounds.width, this._bounds.height);
                }
                // ----
            }
        },

        /**
         * add a collision shape to this entity
         * @name addShape
         * @memberOf me.ObjectEntity
         * @public
         * @function
         * @param {me.Rect|me.PolyShape|me.Ellipse} shape a shape object
         */
        addShape : function (shape) {
            this.shapes.push(shape);
        },

        /**
         * return the current collision shape for this entity
         * @name getShape
         * @memberOf me.ObjectEntity
         * @public
         * @function
         * @return {me.Rect|me.PolyShape|me.Ellipse} shape a shape object
         */
        getShape : function () {
            return this.shapes[this.shapeIndex];
        },

        /**
         * change the current collision shape for this entity
         * @name setShape
         * @memberOf me.ObjectEntity
         * @public
         * @function
         * @param {Number} index shape index
         */
        setShape : function (index) {
            if (typeof(this.shapes[index]) !== "undefined") {
                this.shapeIndex = index;
                return;
            }
            throw "melonJS (me.Entity): Shape (" + index + ") not defined";
        },

        /**
         * onCollision Event function<br>
         * called by the game manager when the object collide with shtg<br>
         * by default, if the object type is Collectable, the destroy function
         * is called
         * @name onCollision
         * @memberOf me.ObjectEntity
         * @function
         * @param {me.Vector2d} res collision vector
         * @param {me.ObjectEntity} obj the other object that hit this object
         * @protected
         */
        onCollision : function () {
            // destroy the object if collectable
            if (this.collidable && (this.type === me.game.COLLECTABLE_OBJECT)) {
                me.game.world.removeChild(this);
            }
        },

        /**
         * set the entity default velocity<br>
         * note : velocity is by default limited to the same value, see
         * setMaxVelocity if needed<br>
         * @name setVelocity
         * @memberOf me.ObjectEntity
         * @function
         * @param {Number} x velocity on x axis
         * @param {Number} y velocity on y axis
         * @protected
         */

        setVelocity : function (x, y) {
            this.accel.x = x !== 0 ? x : this.accel.x;
            this.accel.y = y !== 0 ? y : this.accel.y;

            // limit by default to the same max value
            this.setMaxVelocity(x, y);
        },

        /**
         * cap the entity velocity to the specified value<br>
         * @name setMaxVelocity
         * @memberOf me.ObjectEntity
         * @function
         * @param {Number} x max velocity on x axis
         * @param {Number} y max velocity on y axis
         * @protected
         */
        setMaxVelocity : function (x, y) {
            this.maxVel.x = x;
            this.maxVel.y = y;
        },

        /**
         * set the entity default friction<br>
         * @name setFriction
         * @memberOf me.ObjectEntity
         * @function
         * @param {Number} x horizontal friction
         * @param {Number} y vertical friction
         * @protected
         */
        setFriction : function (x, y) {
            this.friction.x = x || 0;
            this.friction.y = y || 0;
        },

        /**
         * Flip object on horizontal axis
         * @name flipX
         * @memberOf me.ObjectEntity
         * @function
         * @param {Boolean} flip enable/disable flip
         */
        flipX : function (flip) {
            if (flip !== this.lastflipX) {
                this.lastflipX = flip;
                if (this.renderable && this.renderable.flipX) {
                    // flip the animation
                    this.renderable.flipX(flip);
                }
                // flip the collision box
                if (this.shapes.length && (typeof this.getShape().flipX === "function")) {
                    this.getShape().flipX(this.width);
                }
            }
        },

        /**
         * Flip object on vertical axis
         * @name flipY
         * @memberOf me.ObjectEntity
         * @function
         * @param {Boolean} flip enable/disable flip
         */
        flipY : function (flip) {
            if (flip !== this.lastflipY) {
                this.lastflipY = flip;
                if (this.renderable  && this.renderable.flipY) {
                    // flip the animation
                    this.renderable.flipY(flip);
                }
                // flip the collision box
                if (this.shapes.length && (typeof this.getShape().flipY === "function")) {
                    this.getShape().flipY(this.height);
                }
            }
        },

        /**
         * return the distance to the specified entity
         * @name distanceTo
         * @memberOf me.ObjectEntity
         * @function
         * @param {me.ObjectEntity} entity Entity
         * @return {Number} distance
         */
        distanceTo: function (e) {
            // the me.Vector2d object also implements the same function, but
            // we have to use here the center of both entities
            var dx = (this.pos.x + this.hWidth)  - (e.pos.x + e.hWidth);
            var dy = (this.pos.y + this.hHeight) - (e.pos.y + e.hHeight);
            return Math.sqrt(dx * dx + dy * dy);
        },

        /**
         * return the distance to the specified point
         * @name distanceToPoint
         * @memberOf me.ObjectEntity
         * @function
         * @param {me.Vector2d} vector vector
         * @return {Number} distance
         */
        distanceToPoint: function (v) {
            // the me.Vector2d object also implements the same function, but
            // we have to use here the center of both entities
            var dx = (this.pos.x + this.hWidth)  - (v.x);
            var dy = (this.pos.y + this.hHeight) - (v.y);
            return Math.sqrt(dx * dx + dy * dy);
        },

        /**
         * return the angle to the specified entity
         * @name angleTo
         * @memberOf me.ObjectEntity
         * @function
         * @param {me.ObjectEntity} entity Entity
         * @return {Number} angle in radians
         */
        angleTo: function (e) {
            // the me.Vector2d object also implements the same function, but
            // we have to use here the center of both entities
            var ax = (e.pos.x + e.hWidth) - (this.pos.x + this.hWidth);
            var ay = (e.pos.y + e.hHeight) - (this.pos.y + this.hHeight);
            return Math.atan2(ay, ax);
        },


        /**
         * return the angle to the specified point
         * @name angleToPoint
         * @memberOf me.ObjectEntity
         * @function
         * @param {me.Vector2d} vector vector
         * @return {Number} angle in radians
         */
        angleToPoint: function (v) {
            // the me.Vector2d object also implements the same function, but
            // we have to use here the center of both entities
            var ax = (v.x) - (this.pos.x + this.hWidth);
            var ay = (v.y) - (this.pos.y + this.hHeight);
            return Math.atan2(ay, ax);
        },


        /**
         * adjust the given rect to the given slope tile
         * @ignore
         */
        checkSlope : function (rect, tile, left) {

            // first make the object stick to the tile
            rect.pos.y = tile.pos.y - rect.height;

            // normally the check should be on the object center point,
            // but since the collision check is done on corner, we must do the
            // same thing here
            if (left) {
                this.slopeY = tile.height - (
                    rect.right + this.vel.x - tile.pos.x
                );
            }
            else {
                this.slopeY = (rect.left + this.vel.x - tile.pos.x);
            }

            // cancel y vel
            this.vel.y = 0;
            // set player position (+ workaround when entering/exiting slopes tile)
            rect.pos.y += this.slopeY.clamp(0, tile.height);

        },

        /**
         * compute the new velocity value
         * @ignore
         */
        computeVelocity : function (vel) {

            // apply gravity (if any)
            if (this.gravity) {
                // apply a constant gravity (if not on a ladder)
                vel.y += !this.onladder ? (this.gravity * me.timer.tick) : 0;

                // check if falling / jumping
                this.falling = (vel.y > 0);
                this.jumping = (this.falling ? false : this.jumping);
            }

            // apply friction
            if (this.friction.x) {
                vel.x = me.utils.applyFriction(vel.x, this.friction.x);
            }
            if (this.friction.y) {
                vel.y = me.utils.applyFriction(vel.y, this.friction.y);
            }

            // cap velocity
            if (vel.y !== 0) {
                vel.y = vel.y.clamp(-this.maxVel.y, this.maxVel.y);
            }
            if (vel.x !== 0) {
                vel.x = vel.x.clamp(-this.maxVel.x, this.maxVel.x);
            }
        },

        /**
         * handle the player movement, "trying" to update his position<br>
         * @name updateMovement
         * @memberOf me.ObjectEntity
         * @function
         * @return {me.Vector2d} a collision vector
         * @example
         * // make the player move
         * if (me.input.isKeyPressed('left'))
         * {
         *     this.vel.x -= this.accel.x * me.timer.tick;
         * }
         * else if (me.input.isKeyPressed('right'))
         * {
         *     this.vel.x += this.accel.x * me.timer.tick;
         * }
         * // update player position
         * var res = this.updateMovement();
         *
         * // check for collision result with the environment
         * if (res.x != 0)
         * {
         *   // x axis
         *   if (res.x<0)
         *      console.log("x axis : left side !");
         *   else
         *      console.log("x axis : right side !");
         * }
         * else if (res.y != 0)
         * {
         *    // y axis
         *    if (res.y<0)
         *       console.log("y axis : top side !");
         *    else
         *       console.log("y axis : bottom side !");
         *
         *    // display the tile type
         *    console.log(res.yprop.type)
         * }
         *
         * // check player status after collision check
         * var updated = (this.vel.x!=0 || this.vel.y!=0);
         */
        updateMovement : function () {
            this.computeVelocity(this.vel);

            // Adjust position only on collidable object
            var collision;
            if (this.collidable) {
                // temporary stuff until ticket #103 is done
                // (this function will disappear anyway)
                // save the collision box offset
                this._bounds = this.getBounds(this._bounds);
                this.__offsetX = this._bounds.pos.x;
                this.__offsetY = this._bounds.pos.y;
                this._bounds.translateV(this.pos);

                // check for collision
                collision = this.collisionMap.checkCollision(this._bounds, this.vel);

                // update some flags
                this.onslope  = collision.yprop.isSlope || collision.xprop.isSlope;
                // clear the ladder flag
                this.onladder = false;
                var prop = collision.yprop;
                var tile = collision.ytile;

                // y collision
                if (collision.y) {
                    // going down, collision with the floor
                    this.onladder = prop.isLadder || prop.isTopLadder;

                    if (collision.y > 0) {
                        if (prop.isSolid ||
                            (prop.isPlatform && (this._bounds.bottom - 1 <= tile.pos.y)) ||
                            (prop.isTopLadder && !this.disableTopLadderCollision)) {

                            // adjust position to the corresponding tile
                            this._bounds.pos.y = ~~this._bounds.pos.y;
                            this.vel.y = (
                                this.falling ?
                                tile.pos.y - this._bounds.bottom : 0
                            );
                            this.falling = false;
                        }
                        else if (prop.isSlope && !this.jumping) {
                            // we stop falling
                            this.checkSlope(
                                this._bounds,
                                tile,
                                prop.isLeftSlope
                            );
                            this.falling = false;
                        }
                        else if (prop.isBreakable) {
                            if  (this.canBreakTile) {
                                // remove the tile
                                me.game.currentLevel.clearTile(
                                    tile.col,
                                    tile.row
                                );
                                if (this.onTileBreak) {
                                    this.onTileBreak();
                                }
                            }
                            else {
                                // adjust position to the corresponding tile
                                this._bounds.pos.y = ~~this._bounds.pos.y;
                                this.vel.y = (
                                    this.falling ?
                                    tile.pos.y - this._bounds.bottom : 0
                                );
                                this.falling = false;
                            }
                        }
                    }
                    // going up, collision with ceiling
                    else if (collision.y < 0) {
                        if (!prop.isPlatform && !prop.isLadder && !prop.isTopLadder) {
                            if (this.gravity) {
                                this.falling = true;
                            }
                            // cancel the y velocity
                            this.vel.y = 0;
                        }
                    }
                }
                prop = collision.xprop;
                tile = collision.xtile;

                // x collision
                if (collision.x) {
                    this.onladder = prop.isLadder || prop.isTopLadder;

                    if (prop.isSlope && !this.jumping) {
                        this.checkSlope(this._bounds, tile, prop.isLeftSlope);
                        this.falling = false;
                    }
                    else {
                        // can walk through the platform & ladder
                        if (!prop.isPlatform && !prop.isLadder && !prop.isTopLadder) {
                            if (prop.isBreakable && this.canBreakTile) {
                                // remove the tile
                                me.game.currentLevel.clearTile(tile.col, tile.row);
                                if (this.onTileBreak) {
                                    this.onTileBreak();
                                }
                            } else {
                                this.vel.x = 0;
                            }
                        }
                    }
                }

                // temporary stuff until ticket #103 is done (this function will disappear anyway)
                this.pos.set(
                    this._bounds.pos.x - this.__offsetX,
                    this._bounds.pos.y - this.__offsetY
                );
            }

            // update player position
            this.pos.add(this.vel);

            // returns the collision "vector"
            return collision;

        },

        /** @ignore */
        update : function (dt) {
            if (this.renderable) {
                return this.renderable.update(dt);
            }
            return false;
        },

        /**
         * returns the bounding box for this entity, the smallest rectangle
         * object completely containing the entity current shape.
         * @name getBounds
         * @memberOf me.ObjectEntity
         * @function
         * @param {me.Rect} [rect] an optional rectangle object to use when
         * returning the bounding rect(else returns a new object)
         * @return {me.Rect} new rectangle
         */
        getBounds : function (rect) {
            if (!this.shapes.length) {
                // create one if there is no default shape
                this.addShape(this._super(me.Renderable, "getBounds", [rect]).translate(-this.pos.x, -this.pos.y));
            }
            return this.getShape().getBounds(rect);
        },

        /**
         * object draw<br>
         * not to be called by the end user<br>
         * called by the game manager on each game loop
         * @name draw
         * @memberOf me.ObjectEntity
         * @function
         * @protected
         * @param {Context2d} context 2d Context on which draw our object
         **/
        draw : function (context) {
            // draw the sprite if defined
            if (this.renderable) {
                // translate the renderable position (relative to the entity)
                // and keeps it in the entity defined bounds
                var bounds = this;
                if (this.shapes.length && this.getShape().shapeType === "PolyShape") {
                    // use the corresponding bounding box
                    bounds = this.getBounds(this._bounds).translateV(this.pos);
                }
                var x = ~~(bounds.pos.x + (
                    this.anchorPoint.x * (bounds.width - this.renderable.width)
                ));
                var y = ~~(bounds.pos.y + (
                    this.anchorPoint.y * (bounds.height - this.renderable.height)
                ));
                context.translate(x, y);
                this.renderable.draw(context);
                context.translate(-x, -y);
            }
        },

        /**
         * Destroy function<br>
         * @ignore
         */
        destroy : function () {
            // free some property objects
            if (this.renderable) {
                this.renderable.destroy.apply(this.renderable, arguments);
                this.renderable = null;
            }
            this.onDestroyEvent.apply(this, arguments);
            this.shapes = [];
            this.shapeIndex = 0;
        },

        /**
         * OnDestroy Notification function<br>
         * Called by engine before deleting the object
         * @name onDestroyEvent
         * @memberOf me.ObjectEntity
         * @function
         */
        onDestroyEvent : function () {
            // to be extended !
        }


    });

    /*
     * A Collectable entity
     */

    /**
     * @class
     * @extends me.ObjectEntity
     * @memberOf me
     * @constructor
     * @param {Number} x the x coordinates of the sprite object
     * @param {Number} y the y coordinates of the sprite object
     * @param {me.ObjectSettings} settings object settings
     */
    me.CollectableEntity = me.ObjectEntity.extend(
    /** @scope me.CollectableEntity.prototype */
    {
        /** @ignore */
        init : function (x, y, settings) {
            // call the super constructor
            this._super(me.ObjectEntity, "init", [x, y, settings]);
            this.type = me.game.COLLECTABLE_OBJECT;
        }
    });

    /*
     * A level entity
     */

    /**
     * @class
     * @extends me.ObjectEntity
     * @memberOf me
     * @constructor
     * @param {Number} x the x coordinates of the object
     * @param {Number} y the y coordinates of the object
     * @param {me.ObjectSettings} settings object settings
     */
    me.LevelEntity = me.ObjectEntity.extend(
    /** @scope me.LevelEntity.prototype */
    {
        /** @ignore */
        init : function (x, y, settings) {
            this._super(me.ObjectEntity, "init", [x, y, settings]);

            this.nextlevel = settings.to;

            this.fade = settings.fade;
            this.duration = settings.duration;
            this.fading = false;

            // a temp variable
            this.gotolevel = settings.to;
        },

        /**
         * @ignore
         */
        onFadeComplete : function () {
            me.levelDirector.loadLevel(this.gotolevel);
            me.game.viewport.fadeOut(this.fade, this.duration);
        },

        /**
         * go to the specified level
         * @name goTo
         * @memberOf me.LevelEntity
         * @function
         * @param {String} [level=this.nextlevel] name of the level to load
         * @protected
         */
        goTo : function (level) {
            this.gotolevel = level || this.nextlevel;
            // load a level
            //console.log("going to : ", to);
            if (this.fade && this.duration) {
                if (!this.fading) {
                    this.fading = true;
                    me.game.viewport.fadeIn(this.fade, this.duration,
                            this.onFadeComplete.bind(this));
                }
            } else {
                me.levelDirector.loadLevel(this.gotolevel);
            }
        },

        /** @ignore */
        onCollision : function () {
            this.goTo();
        }
    });
})();<|MERGE_RESOLUTION|>--- conflicted
+++ resolved
@@ -169,28 +169,14 @@
                         settings.height]);
 
             if (settings.image) {
-<<<<<<< HEAD
-                var image = typeof settings.image === "string" ? me.loader.getImage(settings.image) : settings.image;
-                this.renderable = new me.AnimationSheet(0, 0, {
-                    image: image,
-                    spritewidth: ~~settings.spritewidth,
-                    spriteheight: ~~settings.spriteheight,
-                    spacing: ~~settings.spacing,
-                    margin: ~~settings.margin
-                });
-=======
-                var image = (
-                    typeof settings.image === "object" ?
-                    settings.image : me.loader.getImage(settings.image)
-                );
+                var image = typeof settings.image === "object" ? settings.image : me.loader.getImage(settings.image);
                 this.renderable = new me.AnimationSheet(
                     0, 0, image,
-                    ~~(settings.spritewidth || settings.width),
-                    ~~(settings.spriteheight || settings.height),
+                    ~~settings.spritewidth,
+                    ~~settings.spriteheight,
                     ~~settings.spacing,
                     ~~settings.margin
                 );
->>>>>>> 65326b79
 
                 // check for user defined transparent color
                 if (settings.transparent_color) {
