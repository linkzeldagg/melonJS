/*
 * MelonJS Game Engine
 * Copyright (C) 2011 - 2013, Olivier BIOT
 * http://www.melonjs.org
 *
 */

<<<<<<< HEAD
(function($) {

    /**
     * me.ObjectSettings contains the object attributes defined in Tiled<br>
     * and is created by the engine and passed as parameter to the corresponding object when loading a level<br>
     * the field marked Mandatory are to be defined either in Tiled, or in the before calling the parent constructor<br>
=======
(function () {

    /**
     * me.ObjectSettings contains the object attributes defined in Tiled<br>
     * and is created by the engine and passed as parameter to the corresponding
     * object when loading a level<br>
     * the field marked Mandatory are to be defined either in Tiled, or in the
     * before calling the parent constructor<br>
>>>>>>> 3ee51d88
     * <img src="images/object_properties.png"/><br>
     * @class
     * @protected
     * @memberOf me
     */
    me.ObjectSettings = {
        /**
         * object entity name<br>
         * as defined in the Tiled Object Properties
         * @public
         * @type String
         * @name name
         * @memberOf me.ObjectSettings
         */
        name : null,

        /**
         * image ressource name to be loaded<br>
         * MANDATORY<br>
         * (in case of TiledObject, this field is automatically set)
         * @public
         * @type String
         * @name image
         * @memberOf me.ObjectSettings
         */
        image : null,

        /**
         * specify a transparent color for the image in rgb format (#rrggbb)<br>
         * OPTIONAL<br>
         * (using this option will imply processing time on the image)
         * @public
         * @deprecated Use PNG or GIF with transparency instead
         * @type String
         * @name transparent_color
         * @memberOf me.ObjectSettings
         */
        transparent_color : null,

        /**
         * width of a single sprite in the spritesheet<br>
         * MANDATORY<br>
         * (in case of TiledObject, this field is automatically set)
         * @public
         * @type Int
         * @name spritewidth
         * @memberOf me.ObjectSettings
         */
        spritewidth : null,

        /**
         * height of a single sprite in the spritesheet<br>
         * OPTIONAL<br>
         * if not specified the value will be set to the corresponding image height<br>
         * (in case of TiledObject, this field is automatically set)
         * @public
         * @type Int
         * @name spriteheight
         * @memberOf me.ObjectSettings
         */
        spriteheight : null,

<<<<<<< HEAD

=======
>>>>>>> 3ee51d88
        /**
         * custom type for collision detection<br>
         * OPTIONAL
         * @public
         * @type String
         * @name type
         * @memberOf me.ObjectSettings
         */
        type : 0,

        /**
         * Enable collision detection for this object<br>
         * OPTIONAL
         * @public
         * @type Boolean
         * @name collidable
         * @memberOf me.ObjectSettings
         */
        collidable : true
    };

<<<<<<< HEAD
    /************************************************************************************/
    /*                                                                                  */
    /*      a generic object entity                                                     */
    /*                                                                                  */
    /************************************************************************************/
    /**
     * a Generic Object Entity<br>
     * Object Properties (settings) are to be defined in Tiled, <br>
     * or when calling the super constructor
=======
    /*
     * A generic object entity
     */

    /**
     * a Generic Object Entity<br>
     * Object Properties (settings) are to be defined in Tiled, <br>
     * or when calling the parent constructor
>>>>>>> 3ee51d88
     *
     * @class
     * @extends me.Renderable
     * @memberOf me
     * @constructor
     * @param {Number} x the x coordinates of the sprite object
     * @param {Number} y the y coordinates of the sprite object
<<<<<<< HEAD
     * @param {me.ObjectSettings} settings Object Properties as defined in Tiled <br> <img src="images/object_properties.png"/>
=======
     * @param {me.ObjectSettings} settings Object Properties as defined in Tiled<br>
     * <img src="images/object_properties.png"/>
>>>>>>> 3ee51d88
     */
    me.ObjectEntity = me.Renderable.extend(
    /** @scope me.ObjectEntity.prototype */ {

<<<<<<< HEAD
        /** @ignore */
        init : function(x, y, settings) {
            /**
             * define the type of the object<br>
             * default value : none<br>
             * @public
             * @type String
             * @name type
             * @memberOf me.ObjectEntity
             */
            this.type = 0;

            /**
             * flag to enable collision detection for this object<br>
             * default value : true<br>
             * @public
             * @type Boolean
             * @name collidable
             * @memberOf me.ObjectEntity
             */
            this.collidable = true;

            /**
             * The collision shapes of the entity <br>
             * (note: only shape at index 0 is used in melonJS 1.0.x)
             * @type {me.Rect[]|me.PolyShape[]|me.Ellipse[]} 
             * @name shapes
             * @memberOf me.ObjectEntity
             */
            this.shapes = [];
            
            /**
             * The current shape index
             * @ignore
             * @type Number
             * @name shapeIndex
             * @memberOf me.ObjectEntity
             */
            this.shapeIndex = 0;

            /**
             * The entity renderable object (if defined)
             * @public
             * @type me.Renderable
             * @name renderable
             * @memberOf me.ObjectEntity
             */
            this.renderable = null;

            // just to keep track of when we flip
            this.lastflipX = false;
            this.lastflipY = false;
            // call the super constructor
            this.pos = new me.Vector2d(x, y);
            this._super(me.Renderable, "init", [this.pos,
                        settings.width,
                        settings.height]);

            if (settings.image) {
                var image = typeof settings.image === "string" ? me.loader.getImage(settings.image) : settings.image;
=======
        /**
         * define the type of the object<br>
         * default value : none<br>
         * @public
         * @type String
         * @name type
         * @memberOf me.ObjectEntity
         */
        type : 0,

        /**
         * flag to enable collision detection for this object<br>
         * default value : true<br>
         * @public
         * @type Boolean
         * @name collidable
         * @memberOf me.ObjectEntity
         */
        collidable : true,

        /**
         * The collision shapes of the entity <br>
         * (note: only shape at index 0 is used in melonJS 1.0.x)
         * @type {me.Rect[]|me.PolyShape[]|me.Ellipse[]}
         * @name shapes
         * @memberOf me.ObjectEntity
         */
        shapes : [],

        /**
         * The current shape index
         * @ignore
         * @type Number
         * @name shapeIndex
         * @memberOf me.ObjectEntity
         */
        shapeIndex : 0,

        /**
         * The entity renderable object (if defined)
         * @public
         * @type me.Renderable
         * @name renderable
         * @memberOf me.ObjectEntity
         */
        renderable : null,

        // just to keep track of when we flip
        lastflipX : false,
        lastflipY : false,

        /** @ignore */
        init : function (x, y, settings) {
            // call the parent constructor
            this.parent(
                this.pos.set(x, y),
                settings.width,
                settings.height
            );

            if (settings.image) {
                var image = (
                    typeof settings.image === "string" ?
                    me.loader.getImage(settings.image) : settings.image
                );
>>>>>>> 3ee51d88
                this.renderable = new me.AnimationSheet(0, 0, {
                    image: image,
                    spritewidth: ~~settings.spritewidth,
                    spriteheight: ~~settings.spriteheight,
                    spacing: ~~settings.spacing,
                    margin: ~~settings.margin
                });

                // check for user defined transparent color
                if (settings.transparent_color) {
                    this.renderable.setTransparency(settings.transparent_color);
                }
            }

            // set the object entity name
<<<<<<< HEAD
            this.name = settings.name?settings.name.toLowerCase():"";
=======
            this.name = settings.name ? settings.name.toLowerCase() : "";
>>>>>>> 3ee51d88

            /**
             * entity current velocity<br>
             * @public
             * @type me.Vector2d
             * @name vel
             * @memberOf me.ObjectEntity
             */
            if (typeof(this.vel) === "undefined") {
                this.vel = new me.Vector2d();
            }
            this.vel.set(0, 0);

            /**
             * entity current acceleration<br>
             * @public
             * @type me.Vector2d
             * @name accel
             * @memberOf me.ObjectEntity
             */
            if (typeof(this.accel) === "undefined") {
                this.accel = new me.Vector2d();
            }
            this.accel.set(0, 0);

            /**
             * entity current friction<br>
             * @public
             * @name friction
             * @memberOf me.ObjectEntity
             */
            if (typeof(this.friction) === "undefined") {
                this.friction = new me.Vector2d();
            }
            this.friction.set(0, 0);

            /**
             * max velocity (to limit entity velocity)<br>
             * @public
             * @type me.Vector2d
             * @name maxVel
             * @memberOf me.ObjectEntity
             */
            if (typeof(this.maxVel) === "undefined") {
                this.maxVel = new me.Vector2d();
            }
            this.maxVel.set(1000, 1000);

            // some default contants
            /**
             * Default gravity value of the entity<br>
             * default value : 0.98 (earth gravity)<br>
             * to be set to 0 for RPG, shooter, etc...<br>
             * Note: Gravity can also globally be defined through me.sys.gravity
             * @public
             * @see me.sys.gravity
             * @type Number
             * @name gravity
             * @memberOf me.ObjectEntity
             */
<<<<<<< HEAD
            this.gravity = me.sys.gravity!==undefined ? me.sys.gravity : 0.98;
=======
            this.gravity = typeof(me.sys.gravity) !== "undefined" ? me.sys.gravity : 0.98;
>>>>>>> 3ee51d88

            /**
             * dead/living state of the entity<br>
             * default value : true
             * @public
             * @type Boolean
             * @name alive
             * @memberOf me.ObjectEntity
             */
            this.alive = true;

            /**
             * falling state of the object<br>
             * true if the object is falling<br>
             * false if the object is standing on something<br>
             * @readonly
             * @public
             * @type Boolean
             * @name falling
             * @memberOf me.ObjectEntity
             */
            this.falling = false;
<<<<<<< HEAD
=======

>>>>>>> 3ee51d88
            /**
             * jumping state of the object<br>
             * equal true if the entity is jumping<br>
             * @readonly
             * @public
             * @type Boolean
             * @name jumping
             * @memberOf me.ObjectEntity
             */
            this.jumping = true;

            // some usefull slope variable
            this.slopeY = 0;
<<<<<<< HEAD
=======

>>>>>>> 3ee51d88
            /**
             * equal true if the entity is standing on a slope<br>
             * @readonly
             * @public
             * @type Boolean
             * @name onslope
             * @memberOf me.ObjectEntity
             */
            this.onslope = false;
<<<<<<< HEAD
=======

>>>>>>> 3ee51d88
            /**
             * equal true if the entity is on a ladder<br>
             * @readonly
             * @public
             * @type Boolean
             * @name onladder
             * @memberOf me.ObjectEntity
             */
            this.onladder = false;
            /**
             * equal true if the entity can go down on a ladder<br>
             * @readonly
             * @public
             * @type Boolean
             * @name disableTopLadderCollision
             * @memberOf me.ObjectEntity
             */
            this.disableTopLadderCollision = false;

            // to enable collision detection
<<<<<<< HEAD
            this.collidable = typeof(settings.collidable) !== "undefined" ?    settings.collidable : true;
=======
            this.collidable = (
                typeof(settings.collidable) !== "undefined" ?
                settings.collidable : true
            );
>>>>>>> 3ee51d88

            // default objec type
            this.type = settings.type || 0;

            // default flip value
            this.lastflipX = this.lastflipY = false;

            // ref to the collision map
            this.collisionMap = me.game.collisionMap;

            /**
             * Define if an entity can go through breakable tiles<br>
             * default value : false<br>
             * @public
             * @type Boolean
             * @name canBreakTile
             * @memberOf me.ObjectEntity
             */
            this.canBreakTile = false;

            /**
             * a callback when an entity break a tile<br>
             * @public
             * @callback
             * @name onTileBreak
             * @memberOf me.ObjectEntity
             */
            this.onTileBreak = null;

<<<<<<< HEAD
            if (typeof (settings.getShape) === 'function') {
=======
            if (typeof (settings.getShape) === "function") {
>>>>>>> 3ee51d88
                // add the given collision shape to the object
                this.addShape(settings.getShape());

                // ---- TODO : fix this bug, as it should not matter!
<<<<<<< HEAD
                if (this.getShape().shapeType === 'PolyShape') {
=======
                if (this.getShape().shapeType === "PolyShape") {
>>>>>>> 3ee51d88
                    this._bounds = this.getBounds();
                    this.resize(this._bounds.width, this._bounds.height);
                }
                // ----
            }
        },

        /**
         * add a collision shape to this entity
         * @name addShape
         * @memberOf me.ObjectEntity
         * @public
         * @function
         * @param {me.Rect|me.PolyShape|me.Ellipse} shape a shape object
         */
<<<<<<< HEAD
        addShape : function(shape) {
=======
        addShape : function (shape) {
>>>>>>> 3ee51d88
            this.shapes.push(shape);
        },

        /**
         * return the current collision shape for this entity
         * @name getShape
         * @memberOf me.ObjectEntity
         * @public
         * @function
         * @return {me.Rect|me.PolyShape|me.Ellipse} shape a shape object
         */
<<<<<<< HEAD
        getShape : function() {
=======
        getShape : function () {
>>>>>>> 3ee51d88
            return this.shapes[this.shapeIndex];
        },

        /**
         * change the current collision shape for this entity
         * @name setShape
         * @memberOf me.ObjectEntity
         * @public
         * @function
         * @param {Number} index shape index
         */
<<<<<<< HEAD
        setShape : function(index) {
            if (typeof(this.shapes[index]) !== 'undefined') {
=======
        setShape : function (index) {
            if (typeof(this.shapes[index]) !== "undefined") {
>>>>>>> 3ee51d88
                this.shapeIndex = index;
                return;
            }
            throw "melonJS (me.Entity): Shape (" + index + ") not defined";
        },
<<<<<<< HEAD
        
        /**
         * onCollision Event function<br>
         * called by the game manager when the object collide with shtg<br>
         * by default, if the object type is Collectable, the destroy function is called
=======

        /**
         * onCollision Event function<br>
         * called by the game manager when the object collide with shtg<br>
         * by default, if the object type is Collectable, the destroy function
         * is called
>>>>>>> 3ee51d88
         * @name onCollision
         * @memberOf me.ObjectEntity
         * @function
         * @param {me.Vector2d} res collision vector
         * @param {me.ObjectEntity} obj the other object that hit this object
         * @protected
         */
<<<<<<< HEAD
        onCollision : function(res, obj) {
            // destroy the object if collectable
            if (this.collidable    && (this.type === me.game.COLLECTABLE_OBJECT)) {
=======
        onCollision : function () {
            // destroy the object if collectable
            if (this.collidable && (this.type === me.game.COLLECTABLE_OBJECT)) {
>>>>>>> 3ee51d88
                me.game.world.removeChild(this);
            }
        },

        /**
         * set the entity default velocity<br>
<<<<<<< HEAD
         * note : velocity is by default limited to the same value, see setMaxVelocity if needed<br>
=======
         * note : velocity is by default limited to the same value, see
         * setMaxVelocity if needed<br>
>>>>>>> 3ee51d88
         * @name setVelocity
         * @memberOf me.ObjectEntity
         * @function
         * @param {Number} x velocity on x axis
         * @param {Number} y velocity on y axis
         * @protected
         */

<<<<<<< HEAD
        setVelocity : function(x, y) {
=======
        setVelocity : function (x, y) {
>>>>>>> 3ee51d88
            this.accel.x = x !== 0 ? x : this.accel.x;
            this.accel.y = y !== 0 ? y : this.accel.y;

            // limit by default to the same max value
<<<<<<< HEAD
            this.setMaxVelocity(x,y);
=======
            this.setMaxVelocity(x, y);
>>>>>>> 3ee51d88
        },

        /**
         * cap the entity velocity to the specified value<br>
         * @name setMaxVelocity
         * @memberOf me.ObjectEntity
         * @function
         * @param {Number} x max velocity on x axis
         * @param {Number} y max velocity on y axis
         * @protected
         */
<<<<<<< HEAD
        setMaxVelocity : function(x, y) {
=======
        setMaxVelocity : function (x, y) {
>>>>>>> 3ee51d88
            this.maxVel.x = x;
            this.maxVel.y = y;
        },

        /**
         * set the entity default friction<br>
         * @name setFriction
         * @memberOf me.ObjectEntity
         * @function
         * @param {Number} x horizontal friction
         * @param {Number} y vertical friction
         * @protected
         */
<<<<<<< HEAD
        setFriction : function(x, y) {
=======
        setFriction : function (x, y) {
>>>>>>> 3ee51d88
            this.friction.x = x || 0;
            this.friction.y = y || 0;
        },

        /**
         * Flip object on horizontal axis
         * @name flipX
         * @memberOf me.ObjectEntity
         * @function
         * @param {Boolean} flip enable/disable flip
         */
<<<<<<< HEAD
        flipX : function(flip) {
=======
        flipX : function (flip) {
>>>>>>> 3ee51d88
            if (flip !== this.lastflipX) {
                this.lastflipX = flip;
                if (this.renderable && this.renderable.flipX) {
                    // flip the animation
                    this.renderable.flipX(flip);
                }
                // flip the collision box
                if (this.getShape().flipX) {
                    this.getShape().flipX(this.width);
                }
            }
        },

        /**
         * Flip object on vertical axis
         * @name flipY
         * @memberOf me.ObjectEntity
         * @function
         * @param {Boolean} flip enable/disable flip
         */
<<<<<<< HEAD
        flipY : function(flip) {
=======
        flipY : function (flip) {
>>>>>>> 3ee51d88
            if (flip !== this.lastflipY) {
                this.lastflipY = flip;
                if (this.renderable  && this.renderable.flipY) {
                    // flip the animation
                    this.renderable.flipY(flip);
                }
                // flip the collision box
                if (this.getShape().flipY) {
                    this.getShape().flipY(this.height);
                }
            }
        },

        /**
         * return the distance to the specified entity
         * @name distanceTo
         * @memberOf me.ObjectEntity
         * @function
         * @param {me.ObjectEntity} entity Entity
         * @return {Number} distance
         */
<<<<<<< HEAD
        distanceTo: function(e)
=======
        distanceTo: function (e)
>>>>>>> 3ee51d88
        {
            // the me.Vector2d object also implements the same function, but
            // we have to use here the center of both entities
            var dx = (this.pos.x + this.hWidth)  - (e.pos.x + e.hWidth);
            var dy = (this.pos.y + this.hHeight) - (e.pos.y + e.hHeight);
<<<<<<< HEAD
            return Math.sqrt(dx*dx+dy*dy);
=======
            return Math.sqrt(dx * dx + dy * dy);
>>>>>>> 3ee51d88
        },

        /**
         * return the distance to the specified point
         * @name distanceToPoint
         * @memberOf me.ObjectEntity
         * @function
         * @param {me.Vector2d} vector vector
         * @return {Number} distance
         */
<<<<<<< HEAD
        distanceToPoint: function(v)
=======
        distanceToPoint: function (v)
>>>>>>> 3ee51d88
        {
            // the me.Vector2d object also implements the same function, but
            // we have to use here the center of both entities
            var dx = (this.pos.x + this.hWidth)  - (v.x);
            var dy = (this.pos.y + this.hHeight) - (v.y);
<<<<<<< HEAD
            return Math.sqrt(dx*dx+dy*dy);
=======
            return Math.sqrt(dx * dx + dy * dy);
>>>>>>> 3ee51d88
        },

        /**
         * return the angle to the specified entity
         * @name angleTo
         * @memberOf me.ObjectEntity
         * @function
         * @param {me.ObjectEntity} entity Entity
         * @return {Number} angle in radians
         */
<<<<<<< HEAD
        angleTo: function(e)
=======
        angleTo: function (e)
>>>>>>> 3ee51d88
        {
            // the me.Vector2d object also implements the same function, but
            // we have to use here the center of both entities
            var ax = (e.pos.x + e.hWidth) - (this.pos.x + this.hWidth);
            var ay = (e.pos.y + e.hHeight) - (this.pos.y + this.hHeight);
            return Math.atan2(ay, ax);
        },


        /**
         * return the angle to the specified point
         * @name angleToPoint
         * @memberOf me.ObjectEntity
         * @function
         * @param {me.Vector2d} vector vector
         * @return {Number} angle in radians
         */
<<<<<<< HEAD
        angleToPoint: function(v)
=======
        angleToPoint: function (v)
>>>>>>> 3ee51d88
        {
            // the me.Vector2d object also implements the same function, but
            // we have to use here the center of both entities
            var ax = (v.x) - (this.pos.x + this.hWidth);
            var ay = (v.y) - (this.pos.y + this.hHeight);
            return Math.atan2(ay, ax);
        },


        /**
         * adjust the given rect to the given slope tile
         * @ignore
         */
<<<<<<< HEAD
        checkSlope : function(rect, tile, left) {
=======
        checkSlope : function (rect, tile, left) {
>>>>>>> 3ee51d88

            // first make the object stick to the tile
            rect.pos.y = tile.pos.y - rect.height;

            // normally the check should be on the object center point,
<<<<<<< HEAD
            // but since the collision check is done on corner, we must do the same thing here
            if (left)
                this.slopeY = tile.height - (rect.right + this.vel.x - tile.pos.x);
            else
                this.slopeY = (rect.left + this.vel.x - tile.pos.x);
=======
            // but since the collision check is done on corner, we must do the
            // same thing here
            if (left) {
                this.slopeY = tile.height - (
                    rect.right + this.vel.x - tile.pos.x
                );
            }
            else {
                this.slopeY = (rect.left + this.vel.x - tile.pos.x);
            }
>>>>>>> 3ee51d88

            // cancel y vel
            this.vel.y = 0;
            // set player position (+ workaround when entering/exiting slopes tile)
            rect.pos.y += this.slopeY.clamp(0, tile.height);

        },

        /**
         * compute the new velocity value
         * @ignore
         */
<<<<<<< HEAD
        computeVelocity : function(vel) {
=======
        computeVelocity : function (vel) {
>>>>>>> 3ee51d88

            // apply gravity (if any)
            if (this.gravity) {
                // apply a constant gravity (if not on a ladder)
<<<<<<< HEAD
                vel.y += !this.onladder?(this.gravity * me.timer.tick):0;

                // check if falling / jumping
                this.falling = (vel.y > 0);
                this.jumping = this.falling?false:this.jumping;
            }

            // apply friction
            if (this.friction.x)
                vel.x = me.utils.applyFriction(vel.x,this.friction.x);
            if (this.friction.y)
                vel.y = me.utils.applyFriction(vel.y,this.friction.y);

            // cap velocity
            if (vel.y !== 0)
                vel.y = vel.y.clamp(-this.maxVel.y,this.maxVel.y);
            if (vel.x !== 0)
                vel.x = vel.x.clamp(-this.maxVel.x,this.maxVel.x);
        },



=======
                vel.y += !this.onladder ? (this.gravity * me.timer.tick) : 0;

                // check if falling / jumping
                this.falling = (vel.y > 0);
                this.jumping = (this.falling ? false : this.jumping);
            }

            // apply friction
            if (this.friction.x) {
                vel.x = me.utils.applyFriction(vel.x, this.friction.x);
            }
            if (this.friction.y) {
                vel.y = me.utils.applyFriction(vel.y, this.friction.y);
            }

            // cap velocity
            if (vel.y !== 0) {
                vel.y = vel.y.clamp(-this.maxVel.y, this.maxVel.y);
            }
            if (vel.x !== 0) {
                vel.x = vel.x.clamp(-this.maxVel.x, this.maxVel.x);
            }
        },

>>>>>>> 3ee51d88
        /**
         * handle the player movement, "trying" to update his position<br>
         * @name updateMovement
         * @memberOf me.ObjectEntity
         * @function
         * @return {me.Vector2d} a collision vector
         * @example
         * // make the player move
         * if (me.input.isKeyPressed('left'))
         * {
         *     this.vel.x -= this.accel.x * me.timer.tick;
         * }
         * else if (me.input.isKeyPressed('right'))
         * {
         *     this.vel.x += this.accel.x * me.timer.tick;
         * }
         * // update player position
         * var res = this.updateMovement();
         *
         * // check for collision result with the environment
         * if (res.x != 0)
         * {
         *   // x axis
         *   if (res.x<0)
         *      console.log("x axis : left side !");
         *   else
         *      console.log("x axis : right side !");
         * }
<<<<<<< HEAD
         * else if(res.y != 0)
=======
         * else if (res.y != 0)
>>>>>>> 3ee51d88
         * {
         *    // y axis
         *    if (res.y<0)
         *       console.log("y axis : top side !");
         *    else
         *       console.log("y axis : bottom side !");
         *
         *    // display the tile type
         *    console.log(res.yprop.type)
         * }
         *
         * // check player status after collision check
         * var updated = (this.vel.x!=0 || this.vel.y!=0);
         */
<<<<<<< HEAD
        updateMovement : function() {
=======
        updateMovement : function () {
>>>>>>> 3ee51d88

            this.computeVelocity(this.vel);

            // Adjust position only on collidable object
            var collision;
            if (this.collidable) {
<<<<<<< HEAD
                // temporary stuff until ticket #103 is done (this function will disappear anyway)
=======
                // temporary stuff until ticket #103 is done
                // (this function will disappear anyway)
>>>>>>> 3ee51d88
                // save the collision box offset
                this._bounds = this.getBounds(this._bounds);
                this.__offsetX = this._bounds.pos.x;
                this.__offsetY = this._bounds.pos.y;
                this._bounds.translateV(this.pos);

                // check for collision
                collision = this.collisionMap.checkCollision(this._bounds, this.vel);

                // update some flags
                this.onslope  = collision.yprop.isSlope || collision.xprop.isSlope;
                // clear the ladder flag
                this.onladder = false;

<<<<<<< HEAD

=======
                var prop = collision.yprop;
                var tile = collision.ytile;
>>>>>>> 3ee51d88

                // y collision
                if (collision.y) {
                    // going down, collision with the floor
<<<<<<< HEAD
                    this.onladder = collision.yprop.isLadder || collision.yprop.isTopLadder;

                    if (collision.y > 0) {
                        if (collision.yprop.isSolid    ||
                            (collision.yprop.isPlatform && (this._bounds.bottom - 1 <= collision.ytile.pos.y)) ||
                            (collision.yprop.isTopLadder && !this.disableTopLadderCollision)) {
                            // adjust position to the corresponding tile
                            this._bounds.pos.y = ~~this._bounds.pos.y;
                            this.vel.y = (this.falling) ?collision.ytile.pos.y - this._bounds.bottom: 0 ;
                            this.falling = false;
                        }
                        else if (collision.yprop.isSlope && !this.jumping) {
                            // we stop falling
                            this.checkSlope(this._bounds, collision.ytile, collision.yprop.isLeftSlope);
                            this.falling = false;
                        }
                        else if (collision.yprop.isBreakable) {
                            if  (this.canBreakTile) {
                                // remove the tile
                                me.game.currentLevel.clearTile(collision.ytile.col, collision.ytile.row);
                                if (this.onTileBreak)
                                    this.onTileBreak();
=======
                    this.onladder = prop.isLadder || prop.isTopLadder;

                    if (collision.y > 0) {
                        if (prop.isSolid ||
                            (prop.isPlatform && (this._bounds.bottom - 1 <= tile.pos.y)) ||
                            (prop.isTopLadder && !this.disableTopLadderCollision)) {

                            // adjust position to the corresponding tile
                            this._bounds.pos.y = ~~this._bounds.pos.y;
                            this.vel.y = (
                                this.falling ?
                                tile.pos.y - this._bounds.bottom : 0
                            );
                            this.falling = false;
                        }
                        else if (prop.isSlope && !this.jumping) {
                            // we stop falling
                            this.checkSlope(
                                this._bounds,
                                tile,
                                prop.isLeftSlope
                            );
                            this.falling = false;
                        }
                        else if (prop.isBreakable) {
                            if  (this.canBreakTile) {
                                // remove the tile
                                me.game.currentLevel.clearTile(
                                    tile.col,
                                    tile.row
                                );
                                if (this.onTileBreak) {
                                    this.onTileBreak();
                                }
>>>>>>> 3ee51d88
                            }
                            else {
                                // adjust position to the corresponding tile
                                this.collision.pos.y = ~~this.collision.pos.y;
<<<<<<< HEAD
                                this.vel.y = (this.falling) ?collision.ytile.pos.y - this._bounds.bottom: 0;
=======
                                this.vel.y = (
                                    this.falling ?
                                    tile.pos.y - this._bounds.bottom : 0
                                );
>>>>>>> 3ee51d88
                                this.falling = false;
                            }
                        }
                    }
                    // going up, collision with ceiling
                    else if (collision.y < 0) {
<<<<<<< HEAD
                        if (!collision.yprop.isPlatform    && !collision.yprop.isLadder && !collision.yprop.isTopLadder) {
=======
                        if (!prop.isPlatform && !prop.isLadder && !prop.isTopLadder) {
>>>>>>> 3ee51d88
                            this.falling = true;
                            // cancel the y velocity
                            this.vel.y = 0;
                        }
                    }
                }

<<<<<<< HEAD
                // x collision
                if (collision.x) {

                    this.onladder = collision.xprop.isLadder || collision.yprop.isTopLadder;

                    if (collision.xprop.isSlope && !this.jumping) {
                        this.checkSlope(this._bounds, collision.xtile, collision.xprop.isLeftSlope);
                        this.falling = false;
                    } else {
                        // can walk through the platform & ladder
                        if (!collision.xprop.isPlatform && !collision.xprop.isLadder && !collision.xprop.isTopLadder) {
                            if (collision.xprop.isBreakable    && this.canBreakTile) {
                                // remove the tile
                                me.game.currentLevel.clearTile(collision.xtile.col, collision.xtile.row);
=======
                prop = collision.xprop;
                tile = collision.xtile;

                // x collision
                if (collision.x) {
                    this.onladder = prop.isLadder || prop.isTopLadder;

                    if (prop.isSlope && !this.jumping) {
                        this.checkSlope(this._bounds, tile, prop.isLeftSlope);
                        this.falling = false;
                    }
                    else {
                        // can walk through the platform & ladder
                        if (!prop.isPlatform && !prop.isLadder && !prop.isTopLadder) {
                            if (prop.isBreakable && this.canBreakTile) {
                                // remove the tile
                                me.game.currentLevel.clearTile(tile.col, tile.row);
>>>>>>> 3ee51d88
                                if (this.onTileBreak) {
                                    this.onTileBreak();
                                }
                            } else {
                                this.vel.x = 0;
                            }
                        }
                    }
                }

                // temporary stuff until ticket #103 is done (this function will disappear anyway)
                this.pos.set(
                    this._bounds.pos.x - this.__offsetX,
                    this._bounds.pos.y - this.__offsetY
                );
            }

            // update player position
            this.pos.add(this.vel);

            // returns the collision "vector"
            return collision;

        },

        /** @ignore */
<<<<<<< HEAD
        update : function( dt ) {
            if (this.renderable) {
                return this.renderable.update( dt );
=======
        update : function (dt) {
            if (this.renderable) {
                return this.renderable.update(dt);
>>>>>>> 3ee51d88
            }
            return false;
        },

        /**
<<<<<<< HEAD
         * returns the bounding box for this entity, the smallest rectangle object completely containing the entity current shape.
         * @name getBounds
         * @memberOf me.ObjectEntity
         * @function
         * @param {me.Rect} [rect] an optional rectangle object to use when returning the bounding rect(else returns a new object)
         * @return {me.Rect} new rectangle    
         */
        getBounds : function(rect) {
            if (this.shapes.length) {
                return this.getShape().getBounds(rect);
            } else {
                // call the _super me.Rect.getBounds()
                // translate back for the position to be relative to the entity
                return this._super(me.Rect, "getBounds").translate(-this.pos.x, -this.pos.y);
=======
         * returns the bounding box for this entity, the smallest rectangle
         * object completely containing the entity current shape.
         * @name getBounds
         * @memberOf me.ObjectEntity
         * @function
         * @param {me.Rect} [rect] an optional rectangle object to use when
         * returning the bounding rect(else returns a new object)
         * @return {me.Rect} new rectangle
         */
        getBounds : function (rect) {
            if (this.shapes.length) {
                return this.getShape().getBounds(rect);
            } else {
                // call the parent me.Rect.getBounds()
                // translate back for the position to be relative to the entity
                return this.parent(rect).translate(-this.pos.x, -this.pos.y);
>>>>>>> 3ee51d88
            }
        },

        /**
         * object draw<br>
         * not to be called by the end user<br>
         * called by the game manager on each game loop
         * @name draw
         * @memberOf me.ObjectEntity
         * @function
         * @protected
         * @param {Context2d} context 2d Context on which draw our object
         **/
<<<<<<< HEAD
        draw : function(context) {
=======
        draw : function (context) {
>>>>>>> 3ee51d88
            // draw the sprite if defined
            if (this.renderable) {
                // translate the renderable position (relative to the entity)
                // and keeps it in the entity defined bounds
                var bounds = this;
<<<<<<< HEAD
                if (this.shapes.length && this.getShape().shapeType === 'PolyShape') {
                    // use the corresponding bounding box
                    bounds = this.getBounds(this._bounds).translateV(this.pos);
                }
                var x = ~~(bounds.pos.x + (this.anchorPoint.x * (bounds.width - this.renderable.width)));
                var y = ~~(bounds.pos.y + (this.anchorPoint.y * (bounds.height - this.renderable.height)));
=======
                if (this.shapes.length && this.getShape().shapeType === "PolyShape") {
                    // use the corresponding bounding box
                    bounds = this.getBounds(this._bounds).translateV(this.pos);
                }
                var x = ~~(bounds.pos.x + (
                    this.anchorPoint.x * (bounds.width - this.renderable.width)
                ));
                var y = ~~(bounds.pos.y + (
                    this.anchorPoint.y * (bounds.height - this.renderable.height)
                ));
>>>>>>> 3ee51d88
                context.translate(x, y);
                this.renderable.draw(context);
                context.translate(-x, -y);
            }
        },

        /**
         * Destroy function<br>
         * @ignore
         */
<<<<<<< HEAD
        destroy : function() {
=======
        destroy : function () {
>>>>>>> 3ee51d88
            // free some property objects
            if (this.renderable) {
                this.renderable.destroy.apply(this.renderable, arguments);
                this.renderable = null;
            }
            this.onDestroyEvent.apply(this, arguments);
            this.shapes = [];
            this.shapeIndex = 0;
        },

        /**
         * OnDestroy Notification function<br>
         * Called by engine before deleting the object
         * @name onDestroyEvent
         * @memberOf me.ObjectEntity
         * @function
         */
<<<<<<< HEAD
        onDestroyEvent : function() {
=======
        onDestroyEvent : function () {
>>>>>>> 3ee51d88
            // to be extended !
        }


    });

<<<<<<< HEAD
    /************************************************************************************/
    /*                                                                                  */
    /*      a Collectable entity                                                        */
    /*                                                                                  */
    /************************************************************************************/
=======
    /*
     * A Collectable entity
     */

>>>>>>> 3ee51d88
    /**
     * @class
     * @extends me.ObjectEntity
     * @memberOf me
     * @constructor
     * @param {Number} x the x coordinates of the sprite object
     * @param {Number} y the y coordinates of the sprite object
     * @param {me.ObjectSettings} settings object settings
     */
    me.CollectableEntity = me.ObjectEntity.extend(
    /** @scope me.CollectableEntity.prototype */
    {
        /** @ignore */
<<<<<<< HEAD
        init : function(x, y, settings) {
            // call the super constructor
            this._super(me.ObjectEntity, "init", [x, y, settings]);
=======
        init : function (x, y, settings) {
            // call the parent constructor
            this.parent(x, y, settings);
>>>>>>> 3ee51d88

            this.type = me.game.COLLECTABLE_OBJECT;

        }
    });

<<<<<<< HEAD
    /************************************************************************************/
    /*                                                                                  */
    /*      a level entity                                                              */
    /*                                                                                  */
    /************************************************************************************/
=======
    /*
     * A level entity
     */

>>>>>>> 3ee51d88
    /**
     * @class
     * @extends me.ObjectEntity
     * @memberOf me
     * @constructor
     * @param {Number} x the x coordinates of the object
     * @param {Number} y the y coordinates of the object
     * @param {me.ObjectSettings} settings object settings
     */
    me.LevelEntity = me.ObjectEntity.extend(
    /** @scope me.LevelEntity.prototype */
    {
        /** @ignore */
<<<<<<< HEAD
        init : function(x, y, settings) {
            this._super(me.ObjectEntity, "init", [x, y, settings]);
=======
        init : function (x, y, settings) {
            this.parent(x, y, settings);
>>>>>>> 3ee51d88

            this.nextlevel = settings.to;

            this.fade = settings.fade;
            this.duration = settings.duration;
            this.fading = false;

            // a temp variable
            this.gotolevel = settings.to;
        },

        /**
         * @ignore
         */
<<<<<<< HEAD
        onFadeComplete : function() {
=======
        onFadeComplete : function () {
>>>>>>> 3ee51d88
            me.levelDirector.loadLevel(this.gotolevel);
            me.game.viewport.fadeOut(this.fade, this.duration);
        },

        /**
         * go to the specified level
         * @name goTo
         * @memberOf me.LevelEntity
         * @function
         * @param {String} [level=this.nextlevel] name of the level to load
         * @protected
         */
<<<<<<< HEAD
        goTo : function(level) {
=======
        goTo : function (level) {
>>>>>>> 3ee51d88
            this.gotolevel = level || this.nextlevel;
            // load a level
            //console.log("going to : ", to);
            if (this.fade && this.duration) {
                if (!this.fading) {
                    this.fading = true;
                    me.game.viewport.fadeIn(this.fade, this.duration,
                            this.onFadeComplete.bind(this));
                }
            } else {
                me.levelDirector.loadLevel(this.gotolevel);
            }
        },

        /** @ignore */
<<<<<<< HEAD
        onCollision : function() {
            this.goTo();
        }
    });

    /*---------------------------------------------------------*/
    // END END END
    /*---------------------------------------------------------*/
})(window);
=======
        onCollision : function () {
            this.goTo();
        }
    });
})();
>>>>>>> 3ee51d88
<|MERGE_RESOLUTION|>--- conflicted
+++ resolved
@@ -5,14 +5,6 @@
  *
  */
 
-<<<<<<< HEAD
-(function($) {
-
-    /**
-     * me.ObjectSettings contains the object attributes defined in Tiled<br>
-     * and is created by the engine and passed as parameter to the corresponding object when loading a level<br>
-     * the field marked Mandatory are to be defined either in Tiled, or in the before calling the parent constructor<br>
-=======
 (function () {
 
     /**
@@ -21,7 +13,6 @@
      * object when loading a level<br>
      * the field marked Mandatory are to be defined either in Tiled, or in the
      * before calling the parent constructor<br>
->>>>>>> 3ee51d88
      * <img src="images/object_properties.png"/><br>
      * @class
      * @protected
@@ -84,10 +75,6 @@
          */
         spriteheight : null,
 
-<<<<<<< HEAD
-
-=======
->>>>>>> 3ee51d88
         /**
          * custom type for collision detection<br>
          * OPTIONAL
@@ -109,17 +96,6 @@
         collidable : true
     };
 
-<<<<<<< HEAD
-    /************************************************************************************/
-    /*                                                                                  */
-    /*      a generic object entity                                                     */
-    /*                                                                                  */
-    /************************************************************************************/
-    /**
-     * a Generic Object Entity<br>
-     * Object Properties (settings) are to be defined in Tiled, <br>
-     * or when calling the super constructor
-=======
     /*
      * A generic object entity
      */
@@ -128,7 +104,6 @@
      * a Generic Object Entity<br>
      * Object Properties (settings) are to be defined in Tiled, <br>
      * or when calling the parent constructor
->>>>>>> 3ee51d88
      *
      * @class
      * @extends me.Renderable
@@ -136,17 +111,12 @@
      * @constructor
      * @param {Number} x the x coordinates of the sprite object
      * @param {Number} y the y coordinates of the sprite object
-<<<<<<< HEAD
-     * @param {me.ObjectSettings} settings Object Properties as defined in Tiled <br> <img src="images/object_properties.png"/>
-=======
      * @param {me.ObjectSettings} settings Object Properties as defined in Tiled<br>
      * <img src="images/object_properties.png"/>
->>>>>>> 3ee51d88
      */
     me.ObjectEntity = me.Renderable.extend(
     /** @scope me.ObjectEntity.prototype */ {
 
-<<<<<<< HEAD
         /** @ignore */
         init : function(x, y, settings) {
             /**
@@ -172,12 +142,12 @@
             /**
              * The collision shapes of the entity <br>
              * (note: only shape at index 0 is used in melonJS 1.0.x)
-             * @type {me.Rect[]|me.PolyShape[]|me.Ellipse[]} 
+             * @type {me.Rect[]|me.PolyShape[]|me.Ellipse[]}
              * @name shapes
              * @memberOf me.ObjectEntity
              */
             this.shapes = [];
-            
+
             /**
              * The current shape index
              * @ignore
@@ -207,73 +177,6 @@
 
             if (settings.image) {
                 var image = typeof settings.image === "string" ? me.loader.getImage(settings.image) : settings.image;
-=======
-        /**
-         * define the type of the object<br>
-         * default value : none<br>
-         * @public
-         * @type String
-         * @name type
-         * @memberOf me.ObjectEntity
-         */
-        type : 0,
-
-        /**
-         * flag to enable collision detection for this object<br>
-         * default value : true<br>
-         * @public
-         * @type Boolean
-         * @name collidable
-         * @memberOf me.ObjectEntity
-         */
-        collidable : true,
-
-        /**
-         * The collision shapes of the entity <br>
-         * (note: only shape at index 0 is used in melonJS 1.0.x)
-         * @type {me.Rect[]|me.PolyShape[]|me.Ellipse[]}
-         * @name shapes
-         * @memberOf me.ObjectEntity
-         */
-        shapes : [],
-
-        /**
-         * The current shape index
-         * @ignore
-         * @type Number
-         * @name shapeIndex
-         * @memberOf me.ObjectEntity
-         */
-        shapeIndex : 0,
-
-        /**
-         * The entity renderable object (if defined)
-         * @public
-         * @type me.Renderable
-         * @name renderable
-         * @memberOf me.ObjectEntity
-         */
-        renderable : null,
-
-        // just to keep track of when we flip
-        lastflipX : false,
-        lastflipY : false,
-
-        /** @ignore */
-        init : function (x, y, settings) {
-            // call the parent constructor
-            this.parent(
-                this.pos.set(x, y),
-                settings.width,
-                settings.height
-            );
-
-            if (settings.image) {
-                var image = (
-                    typeof settings.image === "string" ?
-                    me.loader.getImage(settings.image) : settings.image
-                );
->>>>>>> 3ee51d88
                 this.renderable = new me.AnimationSheet(0, 0, {
                     image: image,
                     spritewidth: ~~settings.spritewidth,
@@ -289,11 +192,7 @@
             }
 
             // set the object entity name
-<<<<<<< HEAD
-            this.name = settings.name?settings.name.toLowerCase():"";
-=======
             this.name = settings.name ? settings.name.toLowerCase() : "";
->>>>>>> 3ee51d88
 
             /**
              * entity current velocity<br>
@@ -354,11 +253,7 @@
              * @name gravity
              * @memberOf me.ObjectEntity
              */
-<<<<<<< HEAD
-            this.gravity = me.sys.gravity!==undefined ? me.sys.gravity : 0.98;
-=======
             this.gravity = typeof(me.sys.gravity) !== "undefined" ? me.sys.gravity : 0.98;
->>>>>>> 3ee51d88
 
             /**
              * dead/living state of the entity<br>
@@ -381,10 +276,7 @@
              * @memberOf me.ObjectEntity
              */
             this.falling = false;
-<<<<<<< HEAD
-=======
-
->>>>>>> 3ee51d88
+
             /**
              * jumping state of the object<br>
              * equal true if the entity is jumping<br>
@@ -398,10 +290,7 @@
 
             // some usefull slope variable
             this.slopeY = 0;
-<<<<<<< HEAD
-=======
-
->>>>>>> 3ee51d88
+
             /**
              * equal true if the entity is standing on a slope<br>
              * @readonly
@@ -411,10 +300,7 @@
              * @memberOf me.ObjectEntity
              */
             this.onslope = false;
-<<<<<<< HEAD
-=======
-
->>>>>>> 3ee51d88
+
             /**
              * equal true if the entity is on a ladder<br>
              * @readonly
@@ -435,14 +321,10 @@
             this.disableTopLadderCollision = false;
 
             // to enable collision detection
-<<<<<<< HEAD
-            this.collidable = typeof(settings.collidable) !== "undefined" ?    settings.collidable : true;
-=======
             this.collidable = (
                 typeof(settings.collidable) !== "undefined" ?
                 settings.collidable : true
             );
->>>>>>> 3ee51d88
 
             // default objec type
             this.type = settings.type || 0;
@@ -472,20 +354,12 @@
              */
             this.onTileBreak = null;
 
-<<<<<<< HEAD
-            if (typeof (settings.getShape) === 'function') {
-=======
             if (typeof (settings.getShape) === "function") {
->>>>>>> 3ee51d88
                 // add the given collision shape to the object
                 this.addShape(settings.getShape());
 
                 // ---- TODO : fix this bug, as it should not matter!
-<<<<<<< HEAD
-                if (this.getShape().shapeType === 'PolyShape') {
-=======
                 if (this.getShape().shapeType === "PolyShape") {
->>>>>>> 3ee51d88
                     this._bounds = this.getBounds();
                     this.resize(this._bounds.width, this._bounds.height);
                 }
@@ -501,11 +375,7 @@
          * @function
          * @param {me.Rect|me.PolyShape|me.Ellipse} shape a shape object
          */
-<<<<<<< HEAD
-        addShape : function(shape) {
-=======
         addShape : function (shape) {
->>>>>>> 3ee51d88
             this.shapes.push(shape);
         },
 
@@ -517,11 +387,7 @@
          * @function
          * @return {me.Rect|me.PolyShape|me.Ellipse} shape a shape object
          */
-<<<<<<< HEAD
-        getShape : function() {
-=======
         getShape : function () {
->>>>>>> 3ee51d88
             return this.shapes[this.shapeIndex];
         },
 
@@ -533,32 +399,19 @@
          * @function
          * @param {Number} index shape index
          */
-<<<<<<< HEAD
-        setShape : function(index) {
-            if (typeof(this.shapes[index]) !== 'undefined') {
-=======
         setShape : function (index) {
             if (typeof(this.shapes[index]) !== "undefined") {
->>>>>>> 3ee51d88
                 this.shapeIndex = index;
                 return;
             }
             throw "melonJS (me.Entity): Shape (" + index + ") not defined";
         },
-<<<<<<< HEAD
-        
-        /**
-         * onCollision Event function<br>
-         * called by the game manager when the object collide with shtg<br>
-         * by default, if the object type is Collectable, the destroy function is called
-=======
 
         /**
          * onCollision Event function<br>
          * called by the game manager when the object collide with shtg<br>
          * by default, if the object type is Collectable, the destroy function
          * is called
->>>>>>> 3ee51d88
          * @name onCollision
          * @memberOf me.ObjectEntity
          * @function
@@ -566,27 +419,17 @@
          * @param {me.ObjectEntity} obj the other object that hit this object
          * @protected
          */
-<<<<<<< HEAD
-        onCollision : function(res, obj) {
-            // destroy the object if collectable
-            if (this.collidable    && (this.type === me.game.COLLECTABLE_OBJECT)) {
-=======
         onCollision : function () {
             // destroy the object if collectable
             if (this.collidable && (this.type === me.game.COLLECTABLE_OBJECT)) {
->>>>>>> 3ee51d88
                 me.game.world.removeChild(this);
             }
         },
 
         /**
          * set the entity default velocity<br>
-<<<<<<< HEAD
-         * note : velocity is by default limited to the same value, see setMaxVelocity if needed<br>
-=======
          * note : velocity is by default limited to the same value, see
          * setMaxVelocity if needed<br>
->>>>>>> 3ee51d88
          * @name setVelocity
          * @memberOf me.ObjectEntity
          * @function
@@ -595,20 +438,12 @@
          * @protected
          */
 
-<<<<<<< HEAD
-        setVelocity : function(x, y) {
-=======
         setVelocity : function (x, y) {
->>>>>>> 3ee51d88
             this.accel.x = x !== 0 ? x : this.accel.x;
             this.accel.y = y !== 0 ? y : this.accel.y;
 
             // limit by default to the same max value
-<<<<<<< HEAD
-            this.setMaxVelocity(x,y);
-=======
             this.setMaxVelocity(x, y);
->>>>>>> 3ee51d88
         },
 
         /**
@@ -620,11 +455,7 @@
          * @param {Number} y max velocity on y axis
          * @protected
          */
-<<<<<<< HEAD
-        setMaxVelocity : function(x, y) {
-=======
         setMaxVelocity : function (x, y) {
->>>>>>> 3ee51d88
             this.maxVel.x = x;
             this.maxVel.y = y;
         },
@@ -638,11 +469,7 @@
          * @param {Number} y vertical friction
          * @protected
          */
-<<<<<<< HEAD
-        setFriction : function(x, y) {
-=======
         setFriction : function (x, y) {
->>>>>>> 3ee51d88
             this.friction.x = x || 0;
             this.friction.y = y || 0;
         },
@@ -654,11 +481,7 @@
          * @function
          * @param {Boolean} flip enable/disable flip
          */
-<<<<<<< HEAD
-        flipX : function(flip) {
-=======
         flipX : function (flip) {
->>>>>>> 3ee51d88
             if (flip !== this.lastflipX) {
                 this.lastflipX = flip;
                 if (this.renderable && this.renderable.flipX) {
@@ -679,11 +502,7 @@
          * @function
          * @param {Boolean} flip enable/disable flip
          */
-<<<<<<< HEAD
-        flipY : function(flip) {
-=======
         flipY : function (flip) {
->>>>>>> 3ee51d88
             if (flip !== this.lastflipY) {
                 this.lastflipY = flip;
                 if (this.renderable  && this.renderable.flipY) {
@@ -705,21 +524,12 @@
          * @param {me.ObjectEntity} entity Entity
          * @return {Number} distance
          */
-<<<<<<< HEAD
-        distanceTo: function(e)
-=======
-        distanceTo: function (e)
->>>>>>> 3ee51d88
-        {
+        distanceTo: function (e) {
             // the me.Vector2d object also implements the same function, but
             // we have to use here the center of both entities
             var dx = (this.pos.x + this.hWidth)  - (e.pos.x + e.hWidth);
             var dy = (this.pos.y + this.hHeight) - (e.pos.y + e.hHeight);
-<<<<<<< HEAD
-            return Math.sqrt(dx*dx+dy*dy);
-=======
             return Math.sqrt(dx * dx + dy * dy);
->>>>>>> 3ee51d88
         },
 
         /**
@@ -730,21 +540,12 @@
          * @param {me.Vector2d} vector vector
          * @return {Number} distance
          */
-<<<<<<< HEAD
-        distanceToPoint: function(v)
-=======
-        distanceToPoint: function (v)
->>>>>>> 3ee51d88
-        {
+        distanceToPoint: function (v) {
             // the me.Vector2d object also implements the same function, but
             // we have to use here the center of both entities
             var dx = (this.pos.x + this.hWidth)  - (v.x);
             var dy = (this.pos.y + this.hHeight) - (v.y);
-<<<<<<< HEAD
-            return Math.sqrt(dx*dx+dy*dy);
-=======
             return Math.sqrt(dx * dx + dy * dy);
->>>>>>> 3ee51d88
         },
 
         /**
@@ -755,12 +556,7 @@
          * @param {me.ObjectEntity} entity Entity
          * @return {Number} angle in radians
          */
-<<<<<<< HEAD
-        angleTo: function(e)
-=======
-        angleTo: function (e)
->>>>>>> 3ee51d88
-        {
+        angleTo: function (e) {
             // the me.Vector2d object also implements the same function, but
             // we have to use here the center of both entities
             var ax = (e.pos.x + e.hWidth) - (this.pos.x + this.hWidth);
@@ -777,12 +573,7 @@
          * @param {me.Vector2d} vector vector
          * @return {Number} angle in radians
          */
-<<<<<<< HEAD
-        angleToPoint: function(v)
-=======
-        angleToPoint: function (v)
->>>>>>> 3ee51d88
-        {
+        angleToPoint: function (v) {
             // the me.Vector2d object also implements the same function, but
             // we have to use here the center of both entities
             var ax = (v.x) - (this.pos.x + this.hWidth);
@@ -795,23 +586,12 @@
          * adjust the given rect to the given slope tile
          * @ignore
          */
-<<<<<<< HEAD
-        checkSlope : function(rect, tile, left) {
-=======
         checkSlope : function (rect, tile, left) {
->>>>>>> 3ee51d88
 
             // first make the object stick to the tile
             rect.pos.y = tile.pos.y - rect.height;
 
             // normally the check should be on the object center point,
-<<<<<<< HEAD
-            // but since the collision check is done on corner, we must do the same thing here
-            if (left)
-                this.slopeY = tile.height - (rect.right + this.vel.x - tile.pos.x);
-            else
-                this.slopeY = (rect.left + this.vel.x - tile.pos.x);
-=======
             // but since the collision check is done on corner, we must do the
             // same thing here
             if (left) {
@@ -822,7 +602,6 @@
             else {
                 this.slopeY = (rect.left + this.vel.x - tile.pos.x);
             }
->>>>>>> 3ee51d88
 
             // cancel y vel
             this.vel.y = 0;
@@ -835,39 +614,11 @@
          * compute the new velocity value
          * @ignore
          */
-<<<<<<< HEAD
-        computeVelocity : function(vel) {
-=======
         computeVelocity : function (vel) {
->>>>>>> 3ee51d88
 
             // apply gravity (if any)
             if (this.gravity) {
                 // apply a constant gravity (if not on a ladder)
-<<<<<<< HEAD
-                vel.y += !this.onladder?(this.gravity * me.timer.tick):0;
-
-                // check if falling / jumping
-                this.falling = (vel.y > 0);
-                this.jumping = this.falling?false:this.jumping;
-            }
-
-            // apply friction
-            if (this.friction.x)
-                vel.x = me.utils.applyFriction(vel.x,this.friction.x);
-            if (this.friction.y)
-                vel.y = me.utils.applyFriction(vel.y,this.friction.y);
-
-            // cap velocity
-            if (vel.y !== 0)
-                vel.y = vel.y.clamp(-this.maxVel.y,this.maxVel.y);
-            if (vel.x !== 0)
-                vel.x = vel.x.clamp(-this.maxVel.x,this.maxVel.x);
-        },
-
-
-
-=======
                 vel.y += !this.onladder ? (this.gravity * me.timer.tick) : 0;
 
                 // check if falling / jumping
@@ -892,7 +643,6 @@
             }
         },
 
->>>>>>> 3ee51d88
         /**
          * handle the player movement, "trying" to update his position<br>
          * @name updateMovement
@@ -921,11 +671,7 @@
          *   else
          *      console.log("x axis : right side !");
          * }
-<<<<<<< HEAD
-         * else if(res.y != 0)
-=======
          * else if (res.y != 0)
->>>>>>> 3ee51d88
          * {
          *    // y axis
          *    if (res.y<0)
@@ -940,23 +686,14 @@
          * // check player status after collision check
          * var updated = (this.vel.x!=0 || this.vel.y!=0);
          */
-<<<<<<< HEAD
-        updateMovement : function() {
-=======
         updateMovement : function () {
->>>>>>> 3ee51d88
-
             this.computeVelocity(this.vel);
 
             // Adjust position only on collidable object
             var collision;
             if (this.collidable) {
-<<<<<<< HEAD
-                // temporary stuff until ticket #103 is done (this function will disappear anyway)
-=======
                 // temporary stuff until ticket #103 is done
                 // (this function will disappear anyway)
->>>>>>> 3ee51d88
                 // save the collision box offset
                 this._bounds = this.getBounds(this._bounds);
                 this.__offsetX = this._bounds.pos.x;
@@ -970,41 +707,12 @@
                 this.onslope  = collision.yprop.isSlope || collision.xprop.isSlope;
                 // clear the ladder flag
                 this.onladder = false;
-
-<<<<<<< HEAD
-
-=======
                 var prop = collision.yprop;
                 var tile = collision.ytile;
->>>>>>> 3ee51d88
 
                 // y collision
                 if (collision.y) {
                     // going down, collision with the floor
-<<<<<<< HEAD
-                    this.onladder = collision.yprop.isLadder || collision.yprop.isTopLadder;
-
-                    if (collision.y > 0) {
-                        if (collision.yprop.isSolid    ||
-                            (collision.yprop.isPlatform && (this._bounds.bottom - 1 <= collision.ytile.pos.y)) ||
-                            (collision.yprop.isTopLadder && !this.disableTopLadderCollision)) {
-                            // adjust position to the corresponding tile
-                            this._bounds.pos.y = ~~this._bounds.pos.y;
-                            this.vel.y = (this.falling) ?collision.ytile.pos.y - this._bounds.bottom: 0 ;
-                            this.falling = false;
-                        }
-                        else if (collision.yprop.isSlope && !this.jumping) {
-                            // we stop falling
-                            this.checkSlope(this._bounds, collision.ytile, collision.yprop.isLeftSlope);
-                            this.falling = false;
-                        }
-                        else if (collision.yprop.isBreakable) {
-                            if  (this.canBreakTile) {
-                                // remove the tile
-                                me.game.currentLevel.clearTile(collision.ytile.col, collision.ytile.row);
-                                if (this.onTileBreak)
-                                    this.onTileBreak();
-=======
                     this.onladder = prop.isLadder || prop.isTopLadder;
 
                     if (collision.y > 0) {
@@ -1039,53 +747,27 @@
                                 if (this.onTileBreak) {
                                     this.onTileBreak();
                                 }
->>>>>>> 3ee51d88
                             }
                             else {
                                 // adjust position to the corresponding tile
                                 this.collision.pos.y = ~~this.collision.pos.y;
-<<<<<<< HEAD
-                                this.vel.y = (this.falling) ?collision.ytile.pos.y - this._bounds.bottom: 0;
-=======
                                 this.vel.y = (
                                     this.falling ?
                                     tile.pos.y - this._bounds.bottom : 0
                                 );
->>>>>>> 3ee51d88
                                 this.falling = false;
                             }
                         }
                     }
                     // going up, collision with ceiling
                     else if (collision.y < 0) {
-<<<<<<< HEAD
-                        if (!collision.yprop.isPlatform    && !collision.yprop.isLadder && !collision.yprop.isTopLadder) {
-=======
                         if (!prop.isPlatform && !prop.isLadder && !prop.isTopLadder) {
->>>>>>> 3ee51d88
                             this.falling = true;
                             // cancel the y velocity
                             this.vel.y = 0;
                         }
                     }
                 }
-
-<<<<<<< HEAD
-                // x collision
-                if (collision.x) {
-
-                    this.onladder = collision.xprop.isLadder || collision.yprop.isTopLadder;
-
-                    if (collision.xprop.isSlope && !this.jumping) {
-                        this.checkSlope(this._bounds, collision.xtile, collision.xprop.isLeftSlope);
-                        this.falling = false;
-                    } else {
-                        // can walk through the platform & ladder
-                        if (!collision.xprop.isPlatform && !collision.xprop.isLadder && !collision.xprop.isTopLadder) {
-                            if (collision.xprop.isBreakable    && this.canBreakTile) {
-                                // remove the tile
-                                me.game.currentLevel.clearTile(collision.xtile.col, collision.xtile.row);
-=======
                 prop = collision.xprop;
                 tile = collision.xtile;
 
@@ -1103,7 +785,6 @@
                             if (prop.isBreakable && this.canBreakTile) {
                                 // remove the tile
                                 me.game.currentLevel.clearTile(tile.col, tile.row);
->>>>>>> 3ee51d88
                                 if (this.onTileBreak) {
                                     this.onTileBreak();
                                 }
@@ -1130,36 +811,14 @@
         },
 
         /** @ignore */
-<<<<<<< HEAD
-        update : function( dt ) {
-            if (this.renderable) {
-                return this.renderable.update( dt );
-=======
         update : function (dt) {
             if (this.renderable) {
                 return this.renderable.update(dt);
->>>>>>> 3ee51d88
             }
             return false;
         },
 
         /**
-<<<<<<< HEAD
-         * returns the bounding box for this entity, the smallest rectangle object completely containing the entity current shape.
-         * @name getBounds
-         * @memberOf me.ObjectEntity
-         * @function
-         * @param {me.Rect} [rect] an optional rectangle object to use when returning the bounding rect(else returns a new object)
-         * @return {me.Rect} new rectangle    
-         */
-        getBounds : function(rect) {
-            if (this.shapes.length) {
-                return this.getShape().getBounds(rect);
-            } else {
-                // call the _super me.Rect.getBounds()
-                // translate back for the position to be relative to the entity
-                return this._super(me.Rect, "getBounds").translate(-this.pos.x, -this.pos.y);
-=======
          * returns the bounding box for this entity, the smallest rectangle
          * object completely containing the entity current shape.
          * @name getBounds
@@ -1176,7 +835,6 @@
                 // call the parent me.Rect.getBounds()
                 // translate back for the position to be relative to the entity
                 return this.parent(rect).translate(-this.pos.x, -this.pos.y);
->>>>>>> 3ee51d88
             }
         },
 
@@ -1190,24 +848,12 @@
          * @protected
          * @param {Context2d} context 2d Context on which draw our object
          **/
-<<<<<<< HEAD
-        draw : function(context) {
-=======
         draw : function (context) {
->>>>>>> 3ee51d88
             // draw the sprite if defined
             if (this.renderable) {
                 // translate the renderable position (relative to the entity)
                 // and keeps it in the entity defined bounds
                 var bounds = this;
-<<<<<<< HEAD
-                if (this.shapes.length && this.getShape().shapeType === 'PolyShape') {
-                    // use the corresponding bounding box
-                    bounds = this.getBounds(this._bounds).translateV(this.pos);
-                }
-                var x = ~~(bounds.pos.x + (this.anchorPoint.x * (bounds.width - this.renderable.width)));
-                var y = ~~(bounds.pos.y + (this.anchorPoint.y * (bounds.height - this.renderable.height)));
-=======
                 if (this.shapes.length && this.getShape().shapeType === "PolyShape") {
                     // use the corresponding bounding box
                     bounds = this.getBounds(this._bounds).translateV(this.pos);
@@ -1218,7 +864,6 @@
                 var y = ~~(bounds.pos.y + (
                     this.anchorPoint.y * (bounds.height - this.renderable.height)
                 ));
->>>>>>> 3ee51d88
                 context.translate(x, y);
                 this.renderable.draw(context);
                 context.translate(-x, -y);
@@ -1229,11 +874,7 @@
          * Destroy function<br>
          * @ignore
          */
-<<<<<<< HEAD
-        destroy : function() {
-=======
         destroy : function () {
->>>>>>> 3ee51d88
             // free some property objects
             if (this.renderable) {
                 this.renderable.destroy.apply(this.renderable, arguments);
@@ -1251,29 +892,17 @@
          * @memberOf me.ObjectEntity
          * @function
          */
-<<<<<<< HEAD
-        onDestroyEvent : function() {
-=======
         onDestroyEvent : function () {
->>>>>>> 3ee51d88
             // to be extended !
         }
 
 
     });
 
-<<<<<<< HEAD
-    /************************************************************************************/
-    /*                                                                                  */
-    /*      a Collectable entity                                                        */
-    /*                                                                                  */
-    /************************************************************************************/
-=======
     /*
      * A Collectable entity
      */
 
->>>>>>> 3ee51d88
     /**
      * @class
      * @extends me.ObjectEntity
@@ -1287,33 +916,17 @@
     /** @scope me.CollectableEntity.prototype */
     {
         /** @ignore */
-<<<<<<< HEAD
         init : function(x, y, settings) {
             // call the super constructor
             this._super(me.ObjectEntity, "init", [x, y, settings]);
-=======
-        init : function (x, y, settings) {
-            // call the parent constructor
-            this.parent(x, y, settings);
->>>>>>> 3ee51d88
-
             this.type = me.game.COLLECTABLE_OBJECT;
-
         }
     });
 
-<<<<<<< HEAD
-    /************************************************************************************/
-    /*                                                                                  */
-    /*      a level entity                                                              */
-    /*                                                                                  */
-    /************************************************************************************/
-=======
     /*
      * A level entity
      */
 
->>>>>>> 3ee51d88
     /**
      * @class
      * @extends me.ObjectEntity
@@ -1327,13 +940,8 @@
     /** @scope me.LevelEntity.prototype */
     {
         /** @ignore */
-<<<<<<< HEAD
-        init : function(x, y, settings) {
-            this._super(me.ObjectEntity, "init", [x, y, settings]);
-=======
         init : function (x, y, settings) {
             this.parent(x, y, settings);
->>>>>>> 3ee51d88
 
             this.nextlevel = settings.to;
 
@@ -1348,11 +956,7 @@
         /**
          * @ignore
          */
-<<<<<<< HEAD
-        onFadeComplete : function() {
-=======
         onFadeComplete : function () {
->>>>>>> 3ee51d88
             me.levelDirector.loadLevel(this.gotolevel);
             me.game.viewport.fadeOut(this.fade, this.duration);
         },
@@ -1365,11 +969,7 @@
          * @param {String} [level=this.nextlevel] name of the level to load
          * @protected
          */
-<<<<<<< HEAD
-        goTo : function(level) {
-=======
         goTo : function (level) {
->>>>>>> 3ee51d88
             this.gotolevel = level || this.nextlevel;
             // load a level
             //console.log("going to : ", to);
@@ -1385,20 +985,8 @@
         },
 
         /** @ignore */
-<<<<<<< HEAD
-        onCollision : function() {
-            this.goTo();
-        }
-    });
-
-    /*---------------------------------------------------------*/
-    // END END END
-    /*---------------------------------------------------------*/
-})(window);
-=======
         onCollision : function () {
             this.goTo();
         }
     });
-})();
->>>>>>> 3ee51d88
+})();