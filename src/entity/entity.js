--- conflicted
+++ resolved
@@ -153,10 +153,15 @@
              */
             this.renderable = null;
 
-<<<<<<< HEAD
             // just to keep track of when we flip
             this.lastflipX = false;
             this.lastflipY = false;
+                        
+            // ensure mandatory properties are defined
+            if ((typeof settings.width !== "number") || (typeof settings.height !== "number")) {
+                throw "melonjs: height and width properties are mandatory when passing settings parameters to an object entity";
+            }
+            
             // call the super constructor
             this.pos = new me.Vector2d(x, y);
             this._super(me.Renderable, "init", [this.pos,
@@ -172,33 +177,6 @@
                     spacing: ~~settings.spacing,
                     margin: ~~settings.margin
                 });
-=======
-        /** @ignore */
-        init : function (x, y, settings) {
-            // ensure mandatory properties are defined
-            if ((typeof settings.width !== "number") || (typeof settings.height !== "number")) {
-                throw "melonjs: height and width properties are mandatory when passing settings parameters to an object entity";
-            }
-            // call the parent constructor
-            this.parent(
-                this.pos.set(x, y),
-                settings.width,
-                settings.height
-            );
-
-            if (settings.image) {
-                var image = (
-                    typeof settings.image === "string" ?
-                    me.loader.getImage(settings.image) : settings.image
-                );
-                this.renderable = new me.AnimationSheet(
-                    0, 0, image,
-                    ~~(settings.spritewidth || settings.width),
-                    ~~(settings.spriteheight || settings.height),
-                    ~~settings.spacing,
-                    ~~settings.margin
-                );
->>>>>>> c9dc8fd5
 
                 // check for user defined transparent color
                 if (settings.transparent_color) {
@@ -846,18 +824,9 @@
          * @return {me.Rect} new rectangle
          */
         getBounds : function (rect) {
-<<<<<<< HEAD
-            if (this.shapes.length) {
-                return this.getShape().getBounds(rect);
-            } else {
-                // call the parent me.Rect.getBounds()
-                // translate back for the position to be relative to the entity
-                return this._super(me.Renderable, "getBounds", [rect]).translate(-this.pos.x, -this.pos.y);
-=======
             if (!this.shapes.length) {
                 // create one if there is no default shape
-                this.addShape(this.parent().translate(-this.pos.x, -this.pos.y));
->>>>>>> c9dc8fd5
+                this.addShape(this._super(me.Renderable, "getBounds", [rect]).translate(-this.pos.x, -this.pos.y));
             }
             return this.getShape().getBounds(rect);
         },
