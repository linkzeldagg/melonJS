/*
 * MelonJS Game Engine
 * Copyright (C) 2011 - 2013, Olivier BIOT
 * http://www.melonjs.org
 *
 */

<<<<<<< HEAD
(function($) {

	/**
	 * me.ObjectSettings contains the object attributes defined in Tiled<br>
	 * and is created by the engine and passed as parameter to the corresponding object when loading a level<br>
	 * the field marked Mandatory are to be defined either in Tiled, or in the before calling the parent constructor<br>
	 * <img src="images/object_properties.png"/><br>
	 * @class
	 * @protected
	 * @memberOf me
	 */
	me.ObjectSettings = {
		/**
		 * object entity name<br>
		 * as defined in the Tiled Object Properties
		 * @public
		 * @type String
		 * @name name
		 * @memberOf me.ObjectSettings
		 */
		name : null,

		/**
		 * image ressource name to be loaded<br>
		 * MANDATORY<br>
		 * (in case of TiledObject, this field is automatically set)
		 * @public
		 * @type String
		 * @name image
		 * @memberOf me.ObjectSettings
		 */
		image : null,

		/**
		 * specify a transparent color for the image in rgb format (#rrggbb)<br>
		 * OPTIONAL<br>
		 * (using this option will imply processing time on the image)
		 * @public
		 * @deprecated Use PNG or GIF with transparency instead
		 * @type String
		 * @name transparent_color
		 * @memberOf me.ObjectSettings
		 */
		transparent_color : null,

		/**
		 * width of a single sprite in the spritesheet<br>
		 * MANDATORY<br>
		 * (in case of TiledObject, this field is automatically set)
		 * @public
		 * @type Int
		 * @name spritewidth
		 * @memberOf me.ObjectSettings
		 */
		spritewidth : null,

		/**
		 * height of a single sprite in the spritesheet<br>
		 * OPTIONAL<br>
		 * if not specified the value will be set to the corresponding image height<br>
		 * (in case of TiledObject, this field is automatically set)
		 * @public
		 * @type Int
		 * @name spriteheight
		 * @memberOf me.ObjectSettings
		 */
		spriteheight : null,


		/**
		 * custom type for collision detection<br>
		 * OPTIONAL
		 * @public
		 * @type String
		 * @name type
		 * @memberOf me.ObjectSettings
		 */
		type : 0,

		/**
		 * Enable collision detection for this object<br>
		 * OPTIONAL
		 * @public
		 * @type Boolean
		 * @name collidable
		 * @memberOf me.ObjectSettings
		 */
		collidable : true
	};

	/************************************************************************************/
	/*                                                                                  */
	/*      a generic object entity                                                     */
	/*                                                                                  */
	/************************************************************************************/
	/**
	 * a Generic Object Entity<br>
	 * Object Properties (settings) are to be defined in Tiled, <br>
	 * or when calling the parent constructor
	 *
	 * @class
	 * @extends me.Renderable
	 * @memberOf me
	 * @constructor
	 * @param {Number} x the x coordinates of the sprite object
	 * @param {Number} y the y coordinates of the sprite object
	 * @param {me.ObjectSettings} settings Object Properties as defined in Tiled <br> <img src="images/object_properties.png"/>
	 */
	me.ObjectEntity = me.Renderable.extend(
	/** @scope me.ObjectEntity.prototype */ {

		/**
		 * define the type of the object<br>
		 * default value : none<br>
		 * @public
		 * @type String
		 * @name type
		 * @memberOf me.ObjectEntity
		 */
		type : 0,

		/**
		 * flag to enable collision detection for this object<br>
		 * default value : true<br>
		 * @public
		 * @type Boolean
		 * @name collidable
		 * @memberOf me.ObjectEntity
		 */
		collidable : true,

		/**
		 * The collision shapes of the entity <br>
		 * (note: only shape at index 0 is used in melonJS 1.0.x)
		 * @type {me.Rect[]|me.PolyShape[]|me.Ellipse[]} 
		 * @name shapes
		 * @memberOf me.ObjectEntity
		 */
		shapes : [],
        
		/**
		 * The current shape index
		 * @ignore
		 * @type Number
		 * @name shapeIndex
		 * @memberOf me.ObjectEntity
		 */
		shapeIndex : 0,

		/**
		 * The entity renderable object (if defined)
		 * @public
		 * @type me.Renderable
		 * @name renderable
		 * @memberOf me.ObjectEntity
		 */
		renderable : null,

		// just to keep track of when we flip
		lastflipX : false,
		lastflipY : false,


		/** @ignore */
		init : function(x, y, settings) {
			// call the parent constructor
			this.parent(this.pos.set(x,y),
						settings.width,
						settings.height);

			if (settings.image) {
				var image = typeof settings.image === "string" ? me.loader.getImage(settings.image) : settings.image;
				this.renderable = new me.AnimationSheet(0, 0, {
					image: image,
					spritewidth: ~~settings.spritewidth,
					spriteheight: ~~settings.spriteheight,
					spacing: ~~settings.spacing,
					margin: ~~settings.margin
				});

				// check for user defined transparent color
				if (settings.transparent_color) {
					this.renderable.setTransparency(settings.transparent_color);
				}
			}

			// set the object entity name
			this.name = settings.name?settings.name.toLowerCase():"";
=======
(function () {

    /**
     * me.ObjectSettings contains the object attributes defined in Tiled<br>
     * and is created by the engine and passed as parameter to the corresponding
     * object when loading a level<br>
     * the field marked Mandatory are to be defined either in Tiled, or in the
     * before calling the parent constructor<br>
     * <img src="images/object_properties.png"/><br>
     * @class
     * @protected
     * @memberOf me
     */
    me.ObjectSettings = {
        /**
         * object entity name<br>
         * as defined in the Tiled Object Properties
         * @public
         * @type String
         * @name name
         * @memberOf me.ObjectSettings
         */
        name : null,

        /**
         * image ressource name to be loaded<br>
         * MANDATORY<br>
         * (in case of TiledObject, this field is automatically set)
         * @public
         * @type String
         * @name image
         * @memberOf me.ObjectSettings
         */
        image : null,

        /**
         * specify a transparent color for the image in rgb format (#rrggbb)<br>
         * OPTIONAL<br>
         * (using this option will imply processing time on the image)
         * @public
         * @deprecated Use PNG or GIF with transparency instead
         * @type String
         * @name transparent_color
         * @memberOf me.ObjectSettings
         */
        transparent_color : null,

        /**
         * width of a single sprite in the spritesheet<br>
         * MANDATORY<br>
         * (in case of TiledObject, this field is automatically set)
         * @public
         * @type Int
         * @name spritewidth
         * @memberOf me.ObjectSettings
         */
        spritewidth : null,

        /**
         * height of a single sprite in the spritesheet<br>
         * OPTIONAL<br>
         * if not specified the value will be set to the corresponding image height<br>
         * (in case of TiledObject, this field is automatically set)
         * @public
         * @type Int
         * @name spriteheight
         * @memberOf me.ObjectSettings
         */
        spriteheight : null,

        /**
         * custom type for collision detection<br>
         * OPTIONAL
         * @public
         * @type String
         * @name type
         * @memberOf me.ObjectSettings
         */
        type : 0,

        /**
         * Enable collision detection for this object<br>
         * OPTIONAL
         * @public
         * @type Boolean
         * @name collidable
         * @memberOf me.ObjectSettings
         */
        collidable : true
    };

    /*
     * A generic object entity
     */

    /**
     * a Generic Object Entity<br>
     * Object Properties (settings) are to be defined in Tiled, <br>
     * or when calling the parent constructor
     *
     * @class
     * @extends me.Renderable
     * @memberOf me
     * @constructor
     * @param {Number} x the x coordinates of the sprite object
     * @param {Number} y the y coordinates of the sprite object
     * @param {me.ObjectSettings} settings Object Properties as defined in Tiled<br>
     * <img src="images/object_properties.png"/>
     */
    me.ObjectEntity = me.Renderable.extend(
    /** @scope me.ObjectEntity.prototype */ {

        /**
         * define the type of the object<br>
         * default value : none<br>
         * @public
         * @type String
         * @name type
         * @memberOf me.ObjectEntity
         */
        type : 0,

        /**
         * flag to enable collision detection for this object<br>
         * default value : true<br>
         * @public
         * @type Boolean
         * @name collidable
         * @memberOf me.ObjectEntity
         */
        collidable : true,

        /**
         * The collision shapes of the entity <br>
         * (note: only shape at index 0 is used in melonJS 1.0.x)
         * @type {me.Rect[]|me.PolyShape[]|me.Ellipse[]}
         * @name shapes
         * @memberOf me.ObjectEntity
         */
        shapes : [],

        /**
         * The current shape index
         * @ignore
         * @type Number
         * @name shapeIndex
         * @memberOf me.ObjectEntity
         */
        shapeIndex : 0,

        /**
         * The entity renderable object (if defined)
         * @public
         * @type me.Renderable
         * @name renderable
         * @memberOf me.ObjectEntity
         */
        renderable : null,

        // just to keep track of when we flip
        lastflipX : false,
        lastflipY : false,

        /** @ignore */
        init : function (x, y, settings) {
            // call the parent constructor
            this.parent(
                this.pos.set(x, y),
                settings.width,
                settings.height
            );

            if (settings.image) {
                var image = (
                    typeof settings.image === "string" ?
                    me.loader.getImage(settings.image) : settings.image
                );
                this.renderable = new me.AnimationSheet(
                    0, 0, image,
                    ~~settings.spritewidth,
                    ~~settings.spriteheight,
                    ~~settings.spacing,
                    ~~settings.margin
                );

                // check for user defined transparent color
                if (settings.transparent_color) {
                    this.renderable.setTransparency(settings.transparent_color);
                }
            }

            // set the object entity name
            this.name = settings.name ? settings.name.toLowerCase() : "";
>>>>>>> 546f1c66

            /**
             * entity current velocity<br>
             * @public
             * @type me.Vector2d
             * @name vel
             * @memberOf me.ObjectEntity
             */
            if (typeof(this.vel) === "undefined") {
                this.vel = new me.Vector2d();
            }
            this.vel.set(0, 0);

            /**
             * entity current acceleration<br>
             * @public
             * @type me.Vector2d
             * @name accel
             * @memberOf me.ObjectEntity
             */
            if (typeof(this.accel) === "undefined") {
                this.accel = new me.Vector2d();
            }
            this.accel.set(0, 0);

            /**
             * entity current friction<br>
             * @public
             * @name friction
             * @memberOf me.ObjectEntity
             */
            if (typeof(this.friction) === "undefined") {
                this.friction = new me.Vector2d();
            }
            this.friction.set(0, 0);

            /**
             * max velocity (to limit entity velocity)<br>
             * @public
             * @type me.Vector2d
             * @name maxVel
             * @memberOf me.ObjectEntity
             */
            if (typeof(this.maxVel) === "undefined") {
                this.maxVel = new me.Vector2d();
            }
            this.maxVel.set(1000, 1000);

            // some default contants
            /**
             * Default gravity value of the entity<br>
             * default value : 0.98 (earth gravity)<br>
             * to be set to 0 for RPG, shooter, etc...<br>
             * Note: Gravity can also globally be defined through me.sys.gravity
             * @public
             * @see me.sys.gravity
             * @type Number
             * @name gravity
             * @memberOf me.ObjectEntity
             */
            this.gravity = typeof(me.sys.gravity) !== "undefined" ? me.sys.gravity : 0.98;

            /**
             * dead/living state of the entity<br>
             * default value : true
             * @public
             * @type Boolean
             * @name alive
             * @memberOf me.ObjectEntity
             */
            this.alive = true;

            /**
             * falling state of the object<br>
             * true if the object is falling<br>
             * false if the object is standing on something<br>
             * @readonly
             * @public
             * @type Boolean
             * @name falling
             * @memberOf me.ObjectEntity
             */
            this.falling = false;

            /**
             * jumping state of the object<br>
             * equal true if the entity is jumping<br>
             * @readonly
             * @public
             * @type Boolean
             * @name jumping
             * @memberOf me.ObjectEntity
             */
            this.jumping = true;

            // some usefull slope variable
            this.slopeY = 0;

            /**
             * equal true if the entity is standing on a slope<br>
             * @readonly
             * @public
             * @type Boolean
             * @name onslope
             * @memberOf me.ObjectEntity
             */
            this.onslope = false;

            /**
             * equal true if the entity is on a ladder<br>
             * @readonly
             * @public
             * @type Boolean
             * @name onladder
             * @memberOf me.ObjectEntity
             */
            this.onladder = false;
            /**
             * equal true if the entity can go down on a ladder<br>
             * @readonly
             * @public
             * @type Boolean
             * @name disableTopLadderCollision
             * @memberOf me.ObjectEntity
             */
            this.disableTopLadderCollision = false;

            // to enable collision detection
            this.collidable = (
                typeof(settings.collidable) !== "undefined" ?
                settings.collidable : true
            );

            // default objec type
            this.type = settings.type || 0;

            // default flip value
            this.lastflipX = this.lastflipY = false;

            // ref to the collision map
            this.collisionMap = me.game.collisionMap;

            /**
             * Define if an entity can go through breakable tiles<br>
             * default value : false<br>
             * @public
             * @type Boolean
             * @name canBreakTile
             * @memberOf me.ObjectEntity
             */
            this.canBreakTile = false;

            /**
             * a callback when an entity break a tile<br>
             * @public
             * @callback
             * @name onTileBreak
             * @memberOf me.ObjectEntity
             */
            this.onTileBreak = null;

            if (typeof (settings.getShape) === "function") {
                // add the given collision shape to the object
                this.addShape(settings.getShape());

                // ---- TODO : fix this bug, as it should not matter!
                if (this.getShape().shapeType === "PolyShape") {
                    this._bounds = this.getBounds();
                    this.resize(this._bounds.width, this._bounds.height);
                }
                // ----
            }
        },

        /**
         * add a collision shape to this entity
         * @name addShape
         * @memberOf me.ObjectEntity
         * @public
         * @function
         * @param {me.Rect|me.PolyShape|me.Ellipse} shape a shape object
         */
        addShape : function (shape) {
            this.shapes.push(shape);
        },

        /**
         * return the current collision shape for this entity
         * @name getShape
         * @memberOf me.ObjectEntity
         * @public
         * @function
         * @return {me.Rect|me.PolyShape|me.Ellipse} shape a shape object
         */
        getShape : function () {
            return this.shapes[this.shapeIndex];
        },

        /**
         * change the current collision shape for this entity
         * @name setShape
         * @memberOf me.ObjectEntity
         * @public
         * @function
         * @param {Number} index shape index
         */
        setShape : function (index) {
            if (typeof(this.shapes[index]) !== "undefined") {
                this.shapeIndex = index;
                return;
            }
            throw "melonJS (me.Entity): Shape (" + index + ") not defined";
        },

        /**
         * onCollision Event function<br>
         * called by the game manager when the object collide with shtg<br>
         * by default, if the object type is Collectable, the destroy function
         * is called
         * @name onCollision
         * @memberOf me.ObjectEntity
         * @function
         * @param {me.Vector2d} res collision vector
         * @param {me.ObjectEntity} obj the other object that hit this object
         * @protected
         */
        onCollision : function () {
            // destroy the object if collectable
            if (this.collidable && (this.type === me.game.COLLECTABLE_OBJECT)) {
                me.game.world.removeChild(this);
            }
        },

        /**
         * set the entity default velocity<br>
         * note : velocity is by default limited to the same value, see
         * setMaxVelocity if needed<br>
         * @name setVelocity
         * @memberOf me.ObjectEntity
         * @function
         * @param {Number} x velocity on x axis
         * @param {Number} y velocity on y axis
         * @protected
         */

        setVelocity : function (x, y) {
            this.accel.x = x !== 0 ? x : this.accel.x;
            this.accel.y = y !== 0 ? y : this.accel.y;

            // limit by default to the same max value
            this.setMaxVelocity(x, y);
        },

        /**
         * cap the entity velocity to the specified value<br>
         * @name setMaxVelocity
         * @memberOf me.ObjectEntity
         * @function
         * @param {Number} x max velocity on x axis
         * @param {Number} y max velocity on y axis
         * @protected
         */
        setMaxVelocity : function (x, y) {
            this.maxVel.x = x;
            this.maxVel.y = y;
        },

        /**
         * set the entity default friction<br>
         * @name setFriction
         * @memberOf me.ObjectEntity
         * @function
         * @param {Number} x horizontal friction
         * @param {Number} y vertical friction
         * @protected
         */
        setFriction : function (x, y) {
            this.friction.x = x || 0;
            this.friction.y = y || 0;
        },

        /**
         * Flip object on horizontal axis
         * @name flipX
         * @memberOf me.ObjectEntity
         * @function
         * @param {Boolean} flip enable/disable flip
         */
        flipX : function (flip) {
            if (flip !== this.lastflipX) {
                this.lastflipX = flip;
                if (this.renderable && this.renderable.flipX) {
                    // flip the animation
                    this.renderable.flipX(flip);
                }
                // flip the collision box
                if (this.getShape().flipX) {
                    this.getShape().flipX(this.width);
                }
            }
        },

        /**
         * Flip object on vertical axis
         * @name flipY
         * @memberOf me.ObjectEntity
         * @function
         * @param {Boolean} flip enable/disable flip
         */
        flipY : function (flip) {
            if (flip !== this.lastflipY) {
                this.lastflipY = flip;
                if (this.renderable  && this.renderable.flipY) {
                    // flip the animation
                    this.renderable.flipY(flip);
                }
                // flip the collision box
                if (this.getShape().flipY) {
                    this.getShape().flipY(this.height);
                }
            }
        },

        /**
         * return the distance to the specified entity
         * @name distanceTo
         * @memberOf me.ObjectEntity
         * @function
         * @param {me.ObjectEntity} entity Entity
         * @return {Number} distance
         */
        distanceTo: function (e)
        {
            // the me.Vector2d object also implements the same function, but
            // we have to use here the center of both entities
            var dx = (this.pos.x + this.hWidth)  - (e.pos.x + e.hWidth);
            var dy = (this.pos.y + this.hHeight) - (e.pos.y + e.hHeight);
            return Math.sqrt(dx * dx + dy * dy);
        },

        /**
         * return the distance to the specified point
         * @name distanceToPoint
         * @memberOf me.ObjectEntity
         * @function
         * @param {me.Vector2d} vector vector
         * @return {Number} distance
         */
        distanceToPoint: function (v)
        {
            // the me.Vector2d object also implements the same function, but
            // we have to use here the center of both entities
            var dx = (this.pos.x + this.hWidth)  - (v.x);
            var dy = (this.pos.y + this.hHeight) - (v.y);
            return Math.sqrt(dx * dx + dy * dy);
        },

        /**
         * return the angle to the specified entity
         * @name angleTo
         * @memberOf me.ObjectEntity
         * @function
         * @param {me.ObjectEntity} entity Entity
         * @return {Number} angle in radians
         */
        angleTo: function (e)
        {
            // the me.Vector2d object also implements the same function, but
            // we have to use here the center of both entities
            var ax = (e.pos.x + e.hWidth) - (this.pos.x + this.hWidth);
            var ay = (e.pos.y + e.hHeight) - (this.pos.y + this.hHeight);
            return Math.atan2(ay, ax);
        },


        /**
         * return the angle to the specified point
         * @name angleToPoint
         * @memberOf me.ObjectEntity
         * @function
         * @param {me.Vector2d} vector vector
         * @return {Number} angle in radians
         */
        angleToPoint: function (v)
        {
            // the me.Vector2d object also implements the same function, but
            // we have to use here the center of both entities
            var ax = (v.x) - (this.pos.x + this.hWidth);
            var ay = (v.y) - (this.pos.y + this.hHeight);
            return Math.atan2(ay, ax);
        },


        /**
         * adjust the given rect to the given slope tile
         * @ignore
         */
        checkSlope : function (rect, tile, left) {

            // first make the object stick to the tile
            rect.pos.y = tile.pos.y - rect.height;

            // normally the check should be on the object center point,
            // but since the collision check is done on corner, we must do the
            // same thing here
            if (left) {
                this.slopeY = tile.height - (
                    rect.right + this.vel.x - tile.pos.x
                );
            }
            else {
                this.slopeY = (rect.left + this.vel.x - tile.pos.x);
            }

            // cancel y vel
            this.vel.y = 0;
            // set player position (+ workaround when entering/exiting slopes tile)
            rect.pos.y += this.slopeY.clamp(0, tile.height);

        },

        /**
         * compute the new velocity value
         * @ignore
         */
        computeVelocity : function (vel) {

            // apply gravity (if any)
            if (this.gravity) {
                // apply a constant gravity (if not on a ladder)
                vel.y += !this.onladder ? (this.gravity * me.timer.tick) : 0;

                // check if falling / jumping
                this.falling = (vel.y > 0);
                this.jumping = (this.falling ? false : this.jumping);
            }

            // apply friction
            if (this.friction.x) {
                vel.x = me.utils.applyFriction(vel.x, this.friction.x);
            }
            if (this.friction.y) {
                vel.y = me.utils.applyFriction(vel.y, this.friction.y);
            }

            // cap velocity
            if (vel.y !== 0) {
                vel.y = vel.y.clamp(-this.maxVel.y, this.maxVel.y);
            }
            if (vel.x !== 0) {
                vel.x = vel.x.clamp(-this.maxVel.x, this.maxVel.x);
            }
        },

        /**
         * handle the player movement, "trying" to update his position<br>
         * @name updateMovement
         * @memberOf me.ObjectEntity
         * @function
         * @return {me.Vector2d} a collision vector
         * @example
         * // make the player move
         * if (me.input.isKeyPressed('left'))
         * {
         *     this.vel.x -= this.accel.x * me.timer.tick;
         * }
         * else if (me.input.isKeyPressed('right'))
         * {
         *     this.vel.x += this.accel.x * me.timer.tick;
         * }
         * // update player position
         * var res = this.updateMovement();
         *
         * // check for collision result with the environment
         * if (res.x != 0)
         * {
         *   // x axis
         *   if (res.x<0)
         *      console.log("x axis : left side !");
         *   else
         *      console.log("x axis : right side !");
         * }
         * else if (res.y != 0)
         * {
         *    // y axis
         *    if (res.y<0)
         *       console.log("y axis : top side !");
         *    else
         *       console.log("y axis : bottom side !");
         *
         *    // display the tile type
         *    console.log(res.yprop.type)
         * }
         *
         * // check player status after collision check
         * var updated = (this.vel.x!=0 || this.vel.y!=0);
         */
        updateMovement : function () {

            this.computeVelocity(this.vel);

            // Adjust position only on collidable object
            var collision;
            if (this.collidable) {
                // temporary stuff until ticket #103 is done
                // (this function will disappear anyway)
                // save the collision box offset
                this._bounds = this.getBounds(this._bounds);
                this.__offsetX = this._bounds.pos.x;
                this.__offsetY = this._bounds.pos.y;
                this._bounds.translateV(this.pos);

                // check for collision
                collision = this.collisionMap.checkCollision(this._bounds, this.vel);

                // update some flags
                this.onslope  = collision.yprop.isSlope || collision.xprop.isSlope;
                // clear the ladder flag
                this.onladder = false;

                var prop = collision.yprop;
                var tile = collision.ytile;

                // y collision
                if (collision.y) {
                    // going down, collision with the floor
                    this.onladder = prop.isLadder || prop.isTopLadder;

                    if (collision.y > 0) {
                        if (prop.isSolid ||
                            (prop.isPlatform && (this._bounds.bottom - 1 <= tile.pos.y)) ||
                            (prop.isTopLadder && !this.disableTopLadderCollision)) {

                            // adjust position to the corresponding tile
                            this._bounds.pos.y = ~~this._bounds.pos.y;
                            this.vel.y = (
                                this.falling ?
                                tile.pos.y - this._bounds.bottom : 0
                            );
                            this.falling = false;
                        }
                        else if (prop.isSlope && !this.jumping) {
                            // we stop falling
                            this.checkSlope(
                                this._bounds,
                                tile,
                                prop.isLeftSlope
                            );
                            this.falling = false;
                        }
                        else if (prop.isBreakable) {
                            if  (this.canBreakTile) {
                                // remove the tile
                                me.game.currentLevel.clearTile(
                                    tile.col,
                                    tile.row
                                );
                                if (this.onTileBreak) {
                                    this.onTileBreak();
                                }
                            }
                            else {
                                // adjust position to the corresponding tile
                                this.collision.pos.y = ~~this.collision.pos.y;
                                this.vel.y = (
                                    this.falling ?
                                    tile.pos.y - this._bounds.bottom : 0
                                );
                                this.falling = false;
                            }
                        }
                    }
                    // going up, collision with ceiling
                    else if (collision.y < 0) {
                        if (!prop.isPlatform && !prop.isLadder && !prop.isTopLadder) {
                            this.falling = true;
                            // cancel the y velocity
                            this.vel.y = 0;
                        }
                    }
                }

                prop = collision.xprop;
                tile = collision.xtile;

                // x collision
                if (collision.x) {
                    this.onladder = prop.isLadder || prop.isTopLadder;

                    if (prop.isSlope && !this.jumping) {
                        this.checkSlope(this._bounds, tile, prop.isLeftSlope);
                        this.falling = false;
                    }
                    else {
                        // can walk through the platform & ladder
                        if (!prop.isPlatform && !prop.isLadder && !prop.isTopLadder) {
                            if (prop.isBreakable && this.canBreakTile) {
                                // remove the tile
                                me.game.currentLevel.clearTile(tile.col, tile.row);
                                if (this.onTileBreak) {
                                    this.onTileBreak();
                                }
                            } else {
                                this.vel.x = 0;
                            }
                        }
                    }
                }

                // temporary stuff until ticket #103 is done (this function will disappear anyway)
                this.pos.set(
                    this._bounds.pos.x - this.__offsetX,
                    this._bounds.pos.y - this.__offsetY
                );
            }

            // update player position
            this.pos.add(this.vel);

            // returns the collision "vector"
            return collision;

        },

        /** @ignore */
        update : function (dt) {
            if (this.renderable) {
                return this.renderable.update(dt);
            }
            return false;
        },

        /**
         * returns the bounding box for this entity, the smallest rectangle
         * object completely containing the entity current shape.
         * @name getBounds
         * @memberOf me.ObjectEntity
         * @function
         * @param {me.Rect} [rect] an optional rectangle object to use when
         * returning the bounding rect(else returns a new object)
         * @return {me.Rect} new rectangle
         */
        getBounds : function (rect) {
            if (this.shapes.length) {
                return this.getShape().getBounds(rect);
            } else {
                // call the parent me.Rect.getBounds()
                // translate back for the position to be relative to the entity
                return this.parent(rect).translate(-this.pos.x, -this.pos.y);
            }
        },

        /**
         * object draw<br>
         * not to be called by the end user<br>
         * called by the game manager on each game loop
         * @name draw
         * @memberOf me.ObjectEntity
         * @function
         * @protected
         * @param {Context2d} context 2d Context on which draw our object
         **/
        draw : function (context) {
            // draw the sprite if defined
            if (this.renderable) {
                // translate the renderable position (relative to the entity)
                // and keeps it in the entity defined bounds
                var bounds = this;
                if (this.shapes.length && this.getShape().shapeType === "PolyShape") {
                    // use the corresponding bounding box
                    bounds = this.getBounds(this._bounds).translateV(this.pos);
                }
                var x = ~~(bounds.pos.x + (
                    this.anchorPoint.x * (bounds.width - this.renderable.width)
                ));
                var y = ~~(bounds.pos.y + (
                    this.anchorPoint.y * (bounds.height - this.renderable.height)
                ));
                context.translate(x, y);
                this.renderable.draw(context);
                context.translate(-x, -y);
            }
        },

        /**
         * Destroy function<br>
         * @ignore
         */
        destroy : function () {
            // free some property objects
            if (this.renderable) {
                this.renderable.destroy.apply(this.renderable, arguments);
                this.renderable = null;
            }
            this.onDestroyEvent.apply(this, arguments);
            this.shapes = [];
            this.shapeIndex = 0;
        },

        /**
         * OnDestroy Notification function<br>
         * Called by engine before deleting the object
         * @name onDestroyEvent
         * @memberOf me.ObjectEntity
         * @function
         */
        onDestroyEvent : function () {
            // to be extended !
        }


    });

    /*
     * A Collectable entity
     */

    /**
     * @class
     * @extends me.ObjectEntity
     * @memberOf me
     * @constructor
     * @param {Number} x the x coordinates of the sprite object
     * @param {Number} y the y coordinates of the sprite object
     * @param {me.ObjectSettings} settings object settings
     */
    me.CollectableEntity = me.ObjectEntity.extend(
    /** @scope me.CollectableEntity.prototype */
    {
        /** @ignore */
        init : function (x, y, settings) {
            // call the parent constructor
            this.parent(x, y, settings);

            this.type = me.game.COLLECTABLE_OBJECT;

        }
    });

    /*
     * A level entity
     */

    /**
     * @class
     * @extends me.ObjectEntity
     * @memberOf me
     * @constructor
     * @param {Number} x the x coordinates of the object
     * @param {Number} y the y coordinates of the object
     * @param {me.ObjectSettings} settings object settings
     */
    me.LevelEntity = me.ObjectEntity.extend(
    /** @scope me.LevelEntity.prototype */
    {
        /** @ignore */
        init : function (x, y, settings) {
            this.parent(x, y, settings);

            this.nextlevel = settings.to;

            this.fade = settings.fade;
            this.duration = settings.duration;
            this.fading = false;

            // a temp variable
            this.gotolevel = settings.to;
        },

        /**
         * @ignore
         */
        onFadeComplete : function () {
            me.levelDirector.loadLevel(this.gotolevel);
            me.game.viewport.fadeOut(this.fade, this.duration);
        },

        /**
         * go to the specified level
         * @name goTo
         * @memberOf me.LevelEntity
         * @function
         * @param {String} [level=this.nextlevel] name of the level to load
         * @protected
         */
        goTo : function (level) {
            this.gotolevel = level || this.nextlevel;
            // load a level
            //console.log("going to : ", to);
            if (this.fade && this.duration) {
                if (!this.fading) {
                    this.fading = true;
                    me.game.viewport.fadeIn(this.fade, this.duration,
                            this.onFadeComplete.bind(this));
                }
            } else {
                me.levelDirector.loadLevel(this.gotolevel);
            }
        },

        /** @ignore */
        onCollision : function () {
            this.goTo();
        }
    });
})();<|MERGE_RESOLUTION|>--- conflicted
+++ resolved
@@ -5,196 +5,6 @@
  *
  */
 
-<<<<<<< HEAD
-(function($) {
-
-	/**
-	 * me.ObjectSettings contains the object attributes defined in Tiled<br>
-	 * and is created by the engine and passed as parameter to the corresponding object when loading a level<br>
-	 * the field marked Mandatory are to be defined either in Tiled, or in the before calling the parent constructor<br>
-	 * <img src="images/object_properties.png"/><br>
-	 * @class
-	 * @protected
-	 * @memberOf me
-	 */
-	me.ObjectSettings = {
-		/**
-		 * object entity name<br>
-		 * as defined in the Tiled Object Properties
-		 * @public
-		 * @type String
-		 * @name name
-		 * @memberOf me.ObjectSettings
-		 */
-		name : null,
-
-		/**
-		 * image ressource name to be loaded<br>
-		 * MANDATORY<br>
-		 * (in case of TiledObject, this field is automatically set)
-		 * @public
-		 * @type String
-		 * @name image
-		 * @memberOf me.ObjectSettings
-		 */
-		image : null,
-
-		/**
-		 * specify a transparent color for the image in rgb format (#rrggbb)<br>
-		 * OPTIONAL<br>
-		 * (using this option will imply processing time on the image)
-		 * @public
-		 * @deprecated Use PNG or GIF with transparency instead
-		 * @type String
-		 * @name transparent_color
-		 * @memberOf me.ObjectSettings
-		 */
-		transparent_color : null,
-
-		/**
-		 * width of a single sprite in the spritesheet<br>
-		 * MANDATORY<br>
-		 * (in case of TiledObject, this field is automatically set)
-		 * @public
-		 * @type Int
-		 * @name spritewidth
-		 * @memberOf me.ObjectSettings
-		 */
-		spritewidth : null,
-
-		/**
-		 * height of a single sprite in the spritesheet<br>
-		 * OPTIONAL<br>
-		 * if not specified the value will be set to the corresponding image height<br>
-		 * (in case of TiledObject, this field is automatically set)
-		 * @public
-		 * @type Int
-		 * @name spriteheight
-		 * @memberOf me.ObjectSettings
-		 */
-		spriteheight : null,
-
-
-		/**
-		 * custom type for collision detection<br>
-		 * OPTIONAL
-		 * @public
-		 * @type String
-		 * @name type
-		 * @memberOf me.ObjectSettings
-		 */
-		type : 0,
-
-		/**
-		 * Enable collision detection for this object<br>
-		 * OPTIONAL
-		 * @public
-		 * @type Boolean
-		 * @name collidable
-		 * @memberOf me.ObjectSettings
-		 */
-		collidable : true
-	};
-
-	/************************************************************************************/
-	/*                                                                                  */
-	/*      a generic object entity                                                     */
-	/*                                                                                  */
-	/************************************************************************************/
-	/**
-	 * a Generic Object Entity<br>
-	 * Object Properties (settings) are to be defined in Tiled, <br>
-	 * or when calling the parent constructor
-	 *
-	 * @class
-	 * @extends me.Renderable
-	 * @memberOf me
-	 * @constructor
-	 * @param {Number} x the x coordinates of the sprite object
-	 * @param {Number} y the y coordinates of the sprite object
-	 * @param {me.ObjectSettings} settings Object Properties as defined in Tiled <br> <img src="images/object_properties.png"/>
-	 */
-	me.ObjectEntity = me.Renderable.extend(
-	/** @scope me.ObjectEntity.prototype */ {
-
-		/**
-		 * define the type of the object<br>
-		 * default value : none<br>
-		 * @public
-		 * @type String
-		 * @name type
-		 * @memberOf me.ObjectEntity
-		 */
-		type : 0,
-
-		/**
-		 * flag to enable collision detection for this object<br>
-		 * default value : true<br>
-		 * @public
-		 * @type Boolean
-		 * @name collidable
-		 * @memberOf me.ObjectEntity
-		 */
-		collidable : true,
-
-		/**
-		 * The collision shapes of the entity <br>
-		 * (note: only shape at index 0 is used in melonJS 1.0.x)
-		 * @type {me.Rect[]|me.PolyShape[]|me.Ellipse[]} 
-		 * @name shapes
-		 * @memberOf me.ObjectEntity
-		 */
-		shapes : [],
-        
-		/**
-		 * The current shape index
-		 * @ignore
-		 * @type Number
-		 * @name shapeIndex
-		 * @memberOf me.ObjectEntity
-		 */
-		shapeIndex : 0,
-
-		/**
-		 * The entity renderable object (if defined)
-		 * @public
-		 * @type me.Renderable
-		 * @name renderable
-		 * @memberOf me.ObjectEntity
-		 */
-		renderable : null,
-
-		// just to keep track of when we flip
-		lastflipX : false,
-		lastflipY : false,
-
-
-		/** @ignore */
-		init : function(x, y, settings) {
-			// call the parent constructor
-			this.parent(this.pos.set(x,y),
-						settings.width,
-						settings.height);
-
-			if (settings.image) {
-				var image = typeof settings.image === "string" ? me.loader.getImage(settings.image) : settings.image;
-				this.renderable = new me.AnimationSheet(0, 0, {
-					image: image,
-					spritewidth: ~~settings.spritewidth,
-					spriteheight: ~~settings.spriteheight,
-					spacing: ~~settings.spacing,
-					margin: ~~settings.margin
-				});
-
-				// check for user defined transparent color
-				if (settings.transparent_color) {
-					this.renderable.setTransparency(settings.transparent_color);
-				}
-			}
-
-			// set the object entity name
-			this.name = settings.name?settings.name.toLowerCase():"";
-=======
 (function () {
 
     /**
@@ -372,13 +182,13 @@
                     typeof settings.image === "string" ?
                     me.loader.getImage(settings.image) : settings.image
                 );
-                this.renderable = new me.AnimationSheet(
-                    0, 0, image,
-                    ~~settings.spritewidth,
-                    ~~settings.spriteheight,
-                    ~~settings.spacing,
-                    ~~settings.margin
-                );
+                this.renderable = new me.AnimationSheet(0, 0, {
+                    image: image,
+                    spritewidth: ~~settings.spritewidth,
+                    spriteheight: ~~settings.spriteheight,
+                    spacing: ~~settings.spacing,
+                    margin: ~~settings.margin
+                });
 
                 // check for user defined transparent color
                 if (settings.transparent_color) {
@@ -388,7 +198,6 @@
 
             // set the object entity name
             this.name = settings.name ? settings.name.toLowerCase() : "";
->>>>>>> 546f1c66
 
             /**
              * entity current velocity<br>
