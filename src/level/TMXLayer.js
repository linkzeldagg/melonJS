--- conflicted
+++ resolved
@@ -4,13 +4,7 @@
  * http://www.melonjs.org
  *
  */
-<<<<<<< HEAD
-
-(function(window) {
-
-=======
 (function () {
->>>>>>> 3ee51d88
     /**
      * a generic Color Layer Object
      * @class
@@ -21,19 +15,11 @@
      * @param {String}  color   a CSS color value
      * @param {Number}  z       z position
      */
-<<<<<<< HEAD
-     me.ColorLayer = me.Renderable.extend({
-        // constructor
-        init: function(name, color, z) {
-            // suoer constructor
-            this._super(me.Renderable, "init", [new me.Vector2d(0, 0), Infinity, Infinity]);
-=======
     me.ColorLayer = me.Renderable.extend({
         // constructor
         init: function (name, color, z) {
             // parent constructor
-            this.parent(new me.Vector2d(0, 0), Infinity, Infinity);
->>>>>>> 3ee51d88
+            this._super(me.Renderable, "init", [new me.Vector2d(0, 0), Infinity, Infinity]);
 
             // apply given parameters
             this.name = name;
@@ -45,11 +31,7 @@
          * draw the color layer
          * @ignore
          */
-<<<<<<< HEAD
-        draw : function(context, rect) {
-=======
         draw : function (context, rect) {
->>>>>>> 3ee51d88
             // set layer opacity
             var _alpha = context.globalAlpha;
             context.globalAlpha *= this.getOpacity();
@@ -65,10 +47,6 @@
         }
     });
 
-<<<<<<< HEAD
-
-=======
->>>>>>> 3ee51d88
     /**
      * a generic Image Layer Object
      * @class
@@ -82,12 +60,8 @@
      * @param {Number} z           z position
      * @param {me.Vector2d}  [ratio=1.0]   scrolling ratio to be applied
      */
-<<<<<<< HEAD
-     me.ImageLayer = me.Renderable.extend({
-
-=======
+
     me.ImageLayer = me.Renderable.extend({
->>>>>>> 3ee51d88
         /**
          * Define if and how an Image Layer should be repeated.<br>
          * By default, an Image Layer is repeated both vertically and horizontally.<br>
@@ -120,11 +94,7 @@
          * @ignore
          * @function
          */
-<<<<<<< HEAD
-        init: function(name, width, height, imagesrc, z, ratio) {
-=======
         init: function (name, width, height, imagesrc, z, ratio) {
->>>>>>> 3ee51d88
             // layer name
             this.name = name;
 
@@ -141,15 +111,9 @@
             var viewport = me.game.viewport;
 
             // set layer width & height
-<<<<<<< HEAD
-            width  = width ? Math.min(viewport.width, width)   : viewport.width;
-            height = height? Math.min(viewport.height, height) : viewport.height;
-            this._super(me.Renderable, "init", [new me.Vector2d(0, 0), width, height]);
-=======
             width  = (width  ? Math.min(viewport.width, width)   : viewport.width);
             height = (height ? Math.min(viewport.height, height) : viewport.height);
-            this.parent(new me.Vector2d(0, 0), width, height);
->>>>>>> 3ee51d88
+            this._super(me.Renderable, "init", [new me.Vector2d(0, 0), width, height]);
 
             // displaying order
             this.z = z;
@@ -173,11 +137,7 @@
             this.floating = true;
 
             // default value for repeat
-<<<<<<< HEAD
-            this._repeat = 'repeat';
-=======
             this._repeat = "repeat";
->>>>>>> 3ee51d88
 
             this.repeatX = true;
             this.repeatY = true;
@@ -214,34 +174,19 @@
 
             // register to the viewport change notification
             this.handle = me.event.subscribe(me.event.VIEWPORT_ONCHANGE, this.updateLayer.bind(this));
-<<<<<<< HEAD
-
-        },
-
-
-=======
-        },
-
->>>>>>> 3ee51d88
+        },
+
         /**
          * updateLayer function
          * @ignore
          * @function
          */
-<<<<<<< HEAD
-        updateLayer : function(vpos) {
-            if (0 === this.ratio.x && 0 === this.ratio.y) {
-                // static image
-                return;
-            } else if(this.repeatX || this.repeatY) {
-=======
         updateLayer : function (vpos) {
             if (0 === this.ratio.x && 0 === this.ratio.y) {
                 // static image
                 return;
             }
             else if (this.repeatX || this.repeatY) {
->>>>>>> 3ee51d88
                 // parallax / scrolling image
                 this.pos.x += ((vpos.x - this.lastpos.x) * this.ratio.x) % this.imagewidth;
                 this.pos.x = (this.imagewidth + this.pos.x) % this.imagewidth;
@@ -260,17 +205,10 @@
          * draw the image layer
          * @ignore
          */
-<<<<<<< HEAD
-        draw : function(context, rect) {
-            // translate default position using the anchorPoint value
-            var viewport = me.game.viewport;
-            var shouldTranslate = this.anchorPoint.y !==0 || this.anchorPoint.x !==0;
-=======
         draw : function (context, rect) {
             // translate default position using the anchorPoint value
             var viewport = me.game.viewport;
             var shouldTranslate = this.anchorPoint.y !== 0 || this.anchorPoint.x !== 0;
->>>>>>> 3ee51d88
             var translateX = ~~(this.anchorPoint.x * (viewport.width - this.imagewidth));
             var translateY = ~~(this.anchorPoint.y * (viewport.height - this.imageheight));
 
@@ -284,22 +222,11 @@
             var sw, sh;
 
             // if not scrolling ratio define, static image
-<<<<<<< HEAD
-            if (0 === this.ratio.x && 0 === this.ratio.y){
-=======
             if (0 === this.ratio.x && 0 === this.ratio.y) {
->>>>>>> 3ee51d88
                 // static image
                 sw = Math.min(rect.width, this.imagewidth);
                 sh = Math.min(rect.height, this.imageheight);
 
-<<<<<<< HEAD
-                context.drawImage(this.image,
-                                  rect.left, rect.top,        //sx, sy
-                                  sw,         sh,            //sw, sh
-                                  rect.left, rect.top,        //dx, dy
-                                  sw,         sh);            //dw, dh
-=======
                 context.drawImage(
                     this.image,
                     rect.left, rect.top,    // sx, sy
@@ -307,7 +234,6 @@
                     rect.left, rect.top,    // dx, dy
                     sw, sh                  // dw, dh
                 );
->>>>>>> 3ee51d88
             }
             // parallax / scrolling image
             // todo ; broken with dirtyRect enabled
@@ -334,15 +260,10 @@
                         sy = 0;
                         dy += sh;
                         sh = Math.min(this.imageheight, this.height - dy);
-<<<<<<< HEAD
-                    } while( this.repeatY && (dy < this.height));
-                    dx += sw;
-                    if (!this.repeatX || (dx >= this.width) ) {
-=======
+
                     } while (this.repeatY && (dy < this.height));
                     dx += sw;
                     if (!this.repeatX || (dx >= this.width)) {
->>>>>>> 3ee51d88
                         // done ("end" of the viewport)
                         break;
                     }
@@ -352,11 +273,7 @@
                     sy = ~~this.pos.y;
                     dy = 0;
                     sh = Math.min(this.imageheight - ~~this.pos.y, this.height);
-<<<<<<< HEAD
-                } while( true );
-=======
                 } while (true);
->>>>>>> 3ee51d88
             }
 
             if (shouldTranslate) {
@@ -365,11 +282,7 @@
         },
 
         // called when the layer is destroyed
-<<<<<<< HEAD
-        destroy : function() {
-=======
         destroy : function () {
->>>>>>> 3ee51d88
             // cancel the event subscription
             if (this.handle)  {
                 me.event.unsubscribe(this.handle);
@@ -381,10 +294,6 @@
         }
     });
 
-<<<<<<< HEAD
-
-=======
->>>>>>> 3ee51d88
     /**
      * a generic collision tile based layer object
      * @memberOf me
@@ -393,31 +302,17 @@
      */
     me.CollisionTiledLayer = me.Renderable.extend({
         // constructor
-<<<<<<< HEAD
-        init: function(width, height) {
+        init: function (width, height) {
             this._super(me.Renderable, "init", [new me.Vector2d(0, 0), width, height]);
 
             this.isCollisionMap = true;
-
-=======
-        init: function (width, height) {
-            this.parent(new me.Vector2d(0, 0), width, height);
-
-            this.isCollisionMap = true;
->>>>>>> 3ee51d88
         },
 
         /**
          * only test for the world limit
          * @ignore
-<<<<<<< HEAD
-         **/
-
-        checkCollision : function(obj, pv) {
-=======
          */
         checkCollision : function (obj, pv) {
->>>>>>> 3ee51d88
             var x = (pv.x < 0) ? obj.left + pv.x : obj.right + pv.x;
             var y = (pv.y < 0) ? obj.top + pv.y : obj.bottom + pv.y;
 
@@ -458,21 +353,11 @@
      * @param {Number} zOrder layer z-order
      */
     me.TMXLayer = me.Renderable.extend({
-<<<<<<< HEAD
 
         /** @ignore */
-        init: function(tilewidth, tileheight, orientation, tilesets, zOrder) {
+        init: function (tilewidth, tileheight, orientation, tilesets, zOrder) {
             // super constructor
             this._super(me.Renderable, "init", [new me.Vector2d(0, 0), 0, 0]);
-=======
-        // the layer data array
-        layerData : null,
-
-        /** @ignore */
-        init: function (tilewidth, tileheight, orientation, tilesets, zOrder) {
-            // parent constructor
-            this.parent(new me.Vector2d(0, 0), 0, 0);
->>>>>>> 3ee51d88
 
             // tile width & height
             this.tilewidth  = tilewidth;
@@ -490,53 +375,31 @@
 
             this.tilesets = tilesets;
             // the default tileset
-<<<<<<< HEAD
-            this.tileset = this.tilesets?this.tilesets.getTilesetByIndex(0):null;
-=======
             this.tileset = (this.tilesets ? this.tilesets.getTilesetByIndex(0) : null);
->>>>>>> 3ee51d88
 
             // for displaying order
             this.z = zOrder;
         },
 
         /** @ignore */
-<<<<<<< HEAD
-        initFromJSON: function(layer) {
-=======
         initFromJSON: function (layer) {
->>>>>>> 3ee51d88
             // additional TMX flags
             this.name = layer[me.TMX_TAG_NAME];
             this.cols = parseInt(layer[me.TMX_TAG_WIDTH], 10);
             this.rows = parseInt(layer[me.TMX_TAG_HEIGHT], 10);
 
             // layer opacity
-<<<<<<< HEAD
-            var visible = typeof(layer[me.TMX_TAG_VISIBLE]) !== 'undefined' ? layer[me.TMX_TAG_VISIBLE] : true;
-            this.setOpacity(visible?parseFloat(layer[me.TMX_TAG_OPACITY]):0);
-=======
             var visible = typeof(layer[me.TMX_TAG_VISIBLE]) !== "undefined" ? layer[me.TMX_TAG_VISIBLE] : true;
             this.setOpacity(visible ? parseFloat(layer[me.TMX_TAG_OPACITY]) : 0);
->>>>>>> 3ee51d88
 
             // layer "real" size
             this.width = this.cols * this.tilewidth;
             this.height = this.rows * this.tileheight;
-
-<<<<<<< HEAD
-
-=======
->>>>>>> 3ee51d88
             // check if we have any user-defined properties
             me.TMXUtils.applyTMXProperties(this, layer);
 
             // check for the correct rendering method
-<<<<<<< HEAD
-            if (typeof (this.preRender) === 'undefined') {
-=======
             if (typeof (this.preRender) === "undefined") {
->>>>>>> 3ee51d88
                 this.preRender = me.sys.preRender;
             }
 
@@ -559,11 +422,7 @@
          * @ignore
          * @function
          */
-<<<<<<< HEAD
-        destroy : function() {
-=======
         destroy : function () {
->>>>>>> 3ee51d88
             // clear all allocated objects
             if (this.preRender) {
                 this.layerCanvas = null;
@@ -580,11 +439,7 @@
          * set the layer renderer
          * @ignore
          */
-<<<<<<< HEAD
-        setRenderer : function(renderer) {
-=======
         setRenderer : function (renderer) {
->>>>>>> 3ee51d88
             this.renderer = renderer;
         },
 
@@ -592,31 +447,17 @@
          * Create all required arrays
          * @ignore
          */
-<<<<<<< HEAD
-        initArray : function(w, h) {
-            // initialize the array
-            this.layerData = [];
-            for ( var x = 0; x < w; x++) {
-                this.layerData[x] = [];
-                for ( var y = 0; y < h; y++) {
-=======
         initArray : function (w, h) {
             // initialize the array
             this.layerData = [];
             for (var x = 0; x < w; x++) {
                 this.layerData[x] = [];
                 for (var y = 0; y < h; y++) {
->>>>>>> 3ee51d88
                     this.layerData[x][y] = null;
                 }
             }
         },
 
-<<<<<<< HEAD
-
-
-=======
->>>>>>> 3ee51d88
         /**
          * Return the TileId of the Tile at the specified position
          * @name getTileId
@@ -627,15 +468,9 @@
          * @param {Number} y y coordinate in pixel
          * @return {Number} TileId
          */
-<<<<<<< HEAD
-        getTileId : function(x, y) {
-            var tile = this.getTile(x,y);
-            return tile ? tile.tileId : null;
-=======
         getTileId : function (x, y) {
             var tile = this.getTile(x, y);
             return (tile ? tile.tileId : null);
->>>>>>> 3ee51d88
         },
 
         /**
@@ -648,11 +483,7 @@
          * @param {Number} y y coordinate in pixel
          * @return {me.Tile} Tile Object
          */
-<<<<<<< HEAD
-        getTile : function(x, y) {
-=======
         getTile : function (x, y) {
->>>>>>> 3ee51d88
             return this.layerData[~~(x / this.tilewidth)][~~(y / this.tileheight)];
         },
 
@@ -667,20 +498,12 @@
          * @param {Number} tileId tileId
          * @return {me.Tile} the corresponding newly created tile object
          */
-<<<<<<< HEAD
-        setTile : function(x, y, tileId) {
-            var tile = new me.Tile(x, y, this.tilewidth, this.tileheight, tileId);
-            if (!this.tileset.contains(tile.tileId)) {
-                tile.tileset = this.tileset = this.tilesets.getTilesetByGid(tile.tileId);
-            } else {
-=======
         setTile : function (x, y, tileId) {
             var tile = new me.Tile(x, y, this.tilewidth, this.tileheight, tileId);
             if (!this.tileset.contains(tile.tileId)) {
                 tile.tileset = this.tileset = this.tilesets.getTilesetByGid(tile.tileId);
             }
             else {
->>>>>>> 3ee51d88
                 tile.tileset = this.tileset;
             }
             this.layerData[x][y] = tile;
@@ -696,27 +519,14 @@
          * @param {Number} x x position
          * @param {Number} y y position
          */
-<<<<<<< HEAD
-        clearTile : function(x, y) {
-=======
         clearTile : function (x, y) {
->>>>>>> 3ee51d88
             // clearing tile
             this.layerData[x][y] = null;
             // erase the corresponding area in the canvas
             if (this.preRender) {
-<<<<<<< HEAD
-                this.layerSurface.clearRect(x * this.tilewidth,    y * this.tileheight, this.tilewidth, this.tileheight);
-            }
-        },
-
-
-=======
                 this.layerSurface.clearRect(x * this.tilewidth, y * this.tileheight, this.tilewidth, this.tileheight);
             }
         },
-
->>>>>>> 3ee51d88
         /**
          * check for collision
          * obj - obj
@@ -724,12 +534,7 @@
          * res : result collision object
          * @ignore
          */
-<<<<<<< HEAD
-        checkCollision : function(obj, pv) {
-
-=======
         checkCollision : function (obj, pv) {
->>>>>>> 3ee51d88
             var x = (pv.x < 0) ? ~~(obj.left + pv.x) : Math.ceil(obj.right  - 1 + pv.x);
             var y = (pv.y < 0) ? ~~(obj.top  + pv.y) : Math.ceil(obj.bottom - 1 + pv.y);
             //to return tile collision detection
@@ -745,23 +550,15 @@
             //var tile;
             if (x <= 0 || x >= this.width) {
                 res.x = pv.x;
-<<<<<<< HEAD
-            } else if (pv.x !== 0 ) {
-=======
             }
             else if (pv.x !== 0) {
->>>>>>> 3ee51d88
                 // x, bottom corner
                 res.xtile = this.getTile(x, Math.ceil(obj.bottom - 1));
                 if (res.xtile && this.tileset.isTileCollidable(res.xtile.tileId)) {
                     res.x = pv.x; // reuse pv.x to get a
                     res.xprop = this.tileset.getTileProperties(res.xtile.tileId);
-<<<<<<< HEAD
-                } else {
-=======
                 }
                 else {
->>>>>>> 3ee51d88
                     // x, top corner
                     res.xtile = this.getTile(x, ~~obj.top);
                     if (res.xtile && this.tileset.isTileCollidable(res.xtile.tileId)) {
@@ -777,12 +574,8 @@
             if (res.ytile && this.tileset.isTileCollidable(res.ytile.tileId)) {
                 res.y = pv.y || 1;
                 res.yprop = this.tileset.getTileProperties(res.ytile.tileId);
-<<<<<<< HEAD
-            } else { // right, y corner
-=======
             }
             else { // right, y corner
->>>>>>> 3ee51d88
                 res.ytile = this.getTile((pv.x < 0) ? Math.ceil(obj.right - 1) : ~~obj.left, y);
                 if (res.ytile && this.tileset.isTileCollidable(res.ytile.tileId)) {
                     res.y = pv.y || 1;
@@ -797,12 +590,7 @@
          * draw a tileset layer
          * @ignore
          */
-<<<<<<< HEAD
-        draw : function(context, rect) {
-
-=======
         draw : function (context, rect) {
->>>>>>> 3ee51d88
             // use the offscreen canvas
             if (this.preRender) {
 
@@ -813,15 +601,6 @@
 
                 if (this.layerSurface.globalAlpha > 0) {
                     // draw using the cached canvas
-<<<<<<< HEAD
-                    context.drawImage(this.layerCanvas,
-                                      rect.pos.x, //sx
-                                      rect.pos.y, //sy
-                                      width, height,    //sw, sh
-                                      rect.pos.x, //dx
-                                      rect.pos.y, //dy
-                                      width, height);   //dw, dh
-=======
                     context.drawImage(
                         this.layerCanvas,
                         rect.pos.x, rect.pos.y, // sx,sy
@@ -829,7 +608,6 @@
                         rect.pos.x, rect.pos.y, // dx,dy
                         width, height           // dw,dh
                     );
->>>>>>> 3ee51d88
                 }
             }
             // dynamically render the layer
@@ -837,11 +615,6 @@
                 // set the layer alpha value
                 var _alpha = context.globalAlpha;
                 context.globalAlpha *= this.getOpacity();
-<<<<<<< HEAD
-                
-=======
-
->>>>>>> 3ee51d88
                 if (context.globalAlpha > 0) {
                     // draw the layer
                     this.renderer.drawTileLayer(context, this, rect);
@@ -852,12 +625,4 @@
             }
         }
     });
-<<<<<<< HEAD
-
-    /*---------------------------------------------------------*/
-    // END END END
-    /*---------------------------------------------------------*/
-})(window);
-=======
-})();
->>>>>>> 3ee51d88
+})();