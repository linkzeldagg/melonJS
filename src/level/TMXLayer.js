/*
 * MelonJS Game Engine
 * Copyright (C) 2011 - 2013, Olivier BIOT
 * http://www.melonjs.org
 *
 */

(function(window) {

	/**
	 * a generic Color Layer Object
	 * @class
	 * @memberOf me
	 * @constructor
	 * @param {String}  name    layer name
	 * @param {String}  color   a CSS color value
	 * @param {Number}  z       z position
	 */
	 me.ColorLayer = me.Renderable.extend({
		// constructor
		init: function(name, color, z) {
			// parent constructor
			this.parent(new me.Vector2d(0, 0), Infinity, Infinity);

			// apply given parameters
			this.name = name;
			this.color = me.utils.HexToRGB(color);
			this.z = z;
		},

		/**
		 * reset function
		 * @ignore
		 * @function
		 */
		reset : function() {
			// nothing to do here
		},

		/**
		 * update function
		 * @ignore
		 * @function
		 */
		update : function() {
			return false;
		},

		/**
		 * draw the color layer
		 * @ignore
		 */
		draw : function(context, rect) {
			// set layer opacity
			var _alpha = context.globalAlpha;
			context.globalAlpha *= this.getOpacity();

			// set layer color
			context.fillStyle = this.color;

			// clear the specified rect
			context.fillRect(rect.left, rect.top, rect.width, rect.height);

			// restore context alpha value
			context.globalAlpha = _alpha;
		}
	});


	/**
	 * a generic Image Layer Object
	 * @class
	 * @memberOf me
	 * @constructor
	 * @param {String} name        layer name
<<<<<<< HEAD
	 * @param {int}    width       layer width in pixels
	 * @param {int}    height      layer height in pixels
=======
	 * @param {Number} width       layer width in pixels
	 * @param {Number} height      layer height in pixels
>>>>>>> f3d2035a
	 * @param {String} image       image name (as defined in the asset list)
	 * @param {Number} z           z position
	 * @param {me.Vector2d}  [ratio=1.0]   scrolling ratio to be applied
	 */
	 me.ImageLayer = me.Renderable.extend({

		/**
		 * Define if and how an Image Layer should be repeated.<br>
		 * By default, an Image Layer is repeated both vertically and horizontally.<br>
		 * Property values : <br>
		 * * 'repeat' - The background image will be repeated both vertically and horizontally. (default) <br>
		 * * 'repeat-x' - The background image will be repeated only horizontally.<br>
		 * * 'repeat-y' - The background image will be repeated only vertically.<br>
		 * * 'no-repeat' - The background-image will not be repeated.<br>
		 * @public
		 * @type String
		 * @name me.ImageLayer#repeat
		 */
		//repeat: 'repeat', (define through getter/setter

		/**
		 * Define the image scrolling ratio<br>
		 * Scrolling speed is defined by multiplying the viewport delta position (e.g. followed entity) by the specified ratio<br>
		 * Default value : (1.0, 1.0) <br>
		 * To specify a value through Tiled, use one of the following format : <br>
		 * - a number, to change the value for both axis <br>
		 * - a json expression like `json:{"x":0.5,"y":0.5}` if you wish to specify a different value for both x and y
		 * @public
		 * @type me.Vector2d
		 * @name me.ImageLayer#ratio
		 */
		//ratio: new me.Vector2d(1.0, 1.0),

		/**
		 * constructor
		 * @ignore
		 * @function
		 */
		init: function(name, width, height, imagesrc, z, ratio) {
			// layer name
			this.name = name;

			// get the corresponding image (throw an exception if not found)
			this.image = (imagesrc) ? me.loader.getImage(me.utils.getBasename(imagesrc)) : null;
			if (!this.image) {
				throw "melonJS: '" + imagesrc + "' file for Image Layer '" + this.name + "' not found!";
			}

			this.imagewidth = this.image.width;
			this.imageheight = this.image.height;

			// a cached reference to the viewport
			var viewport = me.game.viewport;

            // set layer width & height
			width  = width ? Math.min(viewport.width, width)   : viewport.width;
			height = height? Math.min(viewport.height, height) : viewport.height;
			this.parent(new me.Vector2d(0, 0), width, height);

			// displaying order
			this.z = z;

			// default ratio for parallax
			this.ratio = new me.Vector2d(1.0, 1.0);

			if (ratio) {
				// little hack for backward compatiblity
				if (typeof(ratio) === "number") {
					this.ratio.set(ratio, ratio);
				} else /* vector */ {
					this.ratio.setV(ratio);
				}
			}

			// last position of the viewport
			this.lastpos = viewport.pos.clone();

			// Image Layer is considered as a floating object
			this.floating = true;

			// default value for repeat
			this._repeat = 'repeat';

			this.repeatX = true;
			this.repeatY = true;

			Object.defineProperty(this, "repeat", {
				get : function get() {
					return this._repeat;
				},
				set : function set(val) {
					this._repeat = val;
					switch (this._repeat) {
						case "no-repeat" :
							this.repeatX = false;
							this.repeatY = false;
							break;
						case "repeat-x" :
							this.repeatX = true;
							this.repeatY = false;
							break;
						case "repeat-y" :
							this.repeatX = false;
							this.repeatY = true;
							break;
						default : // "repeat"
							this.repeatX = true;
							this.repeatY = true;
							break;
					}
				}
			});

			// default origin position
			this.anchorPoint.set(0, 0);

			// register to the viewport change notification
			this.handle = me.event.subscribe(me.event.VIEWPORT_ONCHANGE, this.updateLayer.bind(this));

		},

		/**
		 * reset function
		 * @ignore
		 * @function
		 */
		reset : function() {
			// cancel the event subscription
			if (this.handle)  {
				me.event.unsubscribe(this.handle);
				this.handle = null;
			}
			// clear all allocated objects
			this.image = null;
			this.lastpos = null;
		},

		/**
		 * updateLayer function
		 * @ignore
		 * @function
		 */
		updateLayer : function(vpos) {
			if (0 === this.ratio.x && 0 === this.ratio.y) {
				// static image
				return;
			} else if(this.repeatX || this.repeatY) {
				// parallax / scrolling image
				this.pos.x += ((vpos.x - this.lastpos.x) * this.ratio.x) % this.imagewidth;
				this.pos.x = (this.imagewidth + this.pos.x) % this.imagewidth;

				this.pos.y += ((vpos.y - this.lastpos.y) * this.ratio.y) % this.imageheight;
				this.pos.y = (this.imageheight + this.pos.y) % this.imageheight;
			}
			else {
				this.pos.x += (vpos.x - this.lastpos.x) * this.ratio.x;
				this.pos.y += (vpos.y - this.lastpos.y) * this.ratio.y;
			}
			this.lastpos.setV(vpos);
		},

		/**
		 * update function
		 * @ignore
		 * @function
		 */
		update : function() {
			// this one will be repainted anyway
			// if the viewport change
			// note : this will not work later if
			// we re-introduce a dirty rect algorithm ?
			return false;
		},

		/**
		 * draw the image layer
		 * @ignore
		 */
		draw : function(context, rect) {
			// save current context state
			context.save();

			// translate default position using the anchorPoint value
			if (this.anchorPoint.y !==0 || this.anchorPoint.x !==0) {
				context.translate (
					~~(this.anchorPoint.x * (this.viewport.width - this.imagewidth)),
					~~(this.anchorPoint.y * (this.viewport.height - this.imageheight))
				);
			}

			// set the layer alpha value
			context.globalAlpha *= this.getOpacity();

			var sw, sh;

			// if not scrolling ratio define, static image
			if (0 === this.ratio.x && 0 === this.ratio.y){
				// static image
				sw = Math.min(rect.width, this.imagewidth);
				sh = Math.min(rect.height, this.imageheight);

				context.drawImage(this.image,
								  rect.left, rect.top,		//sx, sy
								  sw,		 sh,			//sw, sh
								  rect.left, rect.top,		//dx, dy
								  sw,		 sh);			//dw, dh
			}
			// parallax / scrolling image
			// todo ; broken with dirtyRect enabled
			else {
				var sx = ~~this.pos.x;
				var sy = ~~this.pos.y;

				var dx = 0;
				var dy = 0;

				sw = Math.min(this.imagewidth  - sx, this.width);
				sh = Math.min(this.imageheight - sy, this.height);

				do {
					do {
						context.drawImage(
							this.image,
							sx, sy, // sx, sy
							sw, sh,
							dx, dy, // dx, dy
							sw, sh
						);

						sy = 0;
						dy += sh;
						sh = Math.min(this.imageheight, this.height - dy);
					} while( this.repeatY && (dy < this.height));
					dx += sw;
					if (!this.repeatX || (dx >= this.width) ) {
						// done ("end" of the viewport)
						break;
					}
					// else update required var for next iteration
					sx = 0;
					sw = Math.min(this.imagewidth, this.width - dx);
					sy = ~~this.pos.y;
					dy = 0;
					sh = Math.min(this.imageheight - ~~this.pos.y, this.height);
				} while( true );
			}

			// restore context state
			context.restore();
		},

		// called when the layer is destroyed
		destroy : function() {
			this.reset();
		},
	});


	/**
	 * a generic collision tile based layer object
	 * @memberOf me
	 * @ignore
	 * @constructor
	 */
	me.CollisionTiledLayer = me.Renderable.extend({
		// constructor
		init: function(width, height) {
			this.parent(new me.Vector2d(0, 0), width, height);

			this.isCollisionMap = true;

		},

		/**
		 * reset function
		 * @ignore
		 * @function
		 */
		reset : function() {
			// nothing to do here
		},

		/**
		 * only test for the world limit
		 * @ignore
		 **/

		checkCollision : function(obj, pv) {
			var x = (pv.x < 0) ? obj.left + pv.x : obj.right + pv.x;
			var y = (pv.y < 0) ? obj.top + pv.y : obj.bottom + pv.y;

			//to return tile collision detection
			var res = {
				x : 0, // !=0 if collision on x axis
				y : 0, // !=0 if collision on y axis
				xprop : {},
				yprop : {}
			};

			// test x limits
			if (x <= 0 || x >= this.width) {
				res.x = pv.x;
			}

			// test y limits
			if (y <= 0 || y >= this.height) {
				res.y = pv.y;
			}

			// return the collide object if collision
			return res;
		}
	});

	/**
	 * a TMX Tile Layer Object
	 * Tiled QT 0.7.x format
	 * @class
	 * @memberOf me
	 * @constructor
	 * @param {Number} tilewidth width of each tile in pixels
	 * @param {Number} tileheight height of each tile in pixels
	 * @param {String} orientation "isometric" or "orthogonal"
	 * @param {me.TMXTilesetGroup} tilesets tileset as defined in Tiled
	 * @param {Number} zOrder layer z-order
	 */
	me.TMXLayer = me.Renderable.extend({

		// the layer data array
		layerData : null,

		/** @ignore */
		init: function(tilewidth, tileheight, orientation, tilesets, zOrder) {
			// parent constructor
			this.parent(new me.Vector2d(0, 0), 0, 0);

			// tile width & height
			this.tilewidth  = tilewidth;
			this.tileheight = tileheight;

			// layer orientation
			this.orientation = orientation;

			/**
			 * The Layer corresponding Tilesets
			 * @public
			 * @type me.TMXTilesetGroup
			 * @name me.TMXLayer#tilesets
			 */

			this.tilesets = tilesets;
			// the default tileset
			this.tileset = this.tilesets?this.tilesets.getTilesetByIndex(0):null;

			// for displaying order
			this.z = zOrder;
		},

		/** @ignore */
		initFromXML: function(layer) {

			// additional TMX flags
			this.name = me.mapReader.TMXParser.getStringAttribute(layer, me.TMX_TAG_NAME);
			this.visible = (me.mapReader.TMXParser.getIntAttribute(layer, me.TMX_TAG_VISIBLE, 1) === 1);
			this.cols = me.mapReader.TMXParser.getIntAttribute(layer, me.TMX_TAG_WIDTH);
			this.rows = me.mapReader.TMXParser.getIntAttribute(layer, me.TMX_TAG_HEIGHT);

			// layer opacity
			this.setOpacity(me.mapReader.TMXParser.getFloatAttribute(layer, me.TMX_TAG_OPACITY, 1.0));

			// layer "real" size
			this.width = this.cols * this.tilewidth;
			this.height = this.rows * this.tileheight;

			// check if we have any user-defined properties
			me.TMXUtils.applyTMXPropertiesFromXML(this, layer);

			// check for the correct rendering method
			if (typeof (this.preRender) === 'undefined') {
				this.preRender = me.sys.preRender;
			}

			// detect if the layer is a collision map
			this.isCollisionMap = (this.name.toLowerCase().contains(me.COLLISION_LAYER));
			if (this.isCollisionMap && !me.debug.renderCollisionMap) {
				// force the layer as invisible
				this.visible = false;
			}


			// if pre-rendering method is use, create the offline canvas
			if (this.preRender === true) {
				this.layerCanvas = me.video.createCanvas(this.cols * this.tilewidth, this.rows * this.tileheight);
				this.layerSurface = me.video.getContext2d(this.layerCanvas);
			}

		},

		/** @ignore */
		initFromJSON: function(layer) {
			// additional TMX flags
			this.name = layer[me.TMX_TAG_NAME];
			this.visible = layer[me.TMX_TAG_VISIBLE];
			this.cols = parseInt(layer[me.TMX_TAG_WIDTH], 10);
			this.rows = parseInt(layer[me.TMX_TAG_HEIGHT], 10);

			// layer opacity
			this.setOpacity(parseFloat(layer[me.TMX_TAG_OPACITY]));

			// layer "real" size
			this.width = this.cols * this.tilewidth;
			this.height = this.rows * this.tileheight;


			// check if we have any user-defined properties
			me.TMXUtils.applyTMXPropertiesFromJSON(this, layer);

			// check for the correct rendering method
			if (typeof (this.preRender) === 'undefined') {
				this.preRender = me.sys.preRender;
			}

			// detect if the layer is a collision map
			this.isCollisionMap = (this.name.toLowerCase().contains(me.COLLISION_LAYER));
			if (this.isCollisionMap && !me.debug.renderCollisionMap) {
				// force the layer as invisible
				this.visible = false;
			}

			// if pre-rendering method is use, create the offline canvas
			if (this.preRender === true) {
				this.layerCanvas = me.video.createCanvas(this.cols * this.tilewidth, this.rows * this.tileheight);
				this.layerSurface = me.video.getContext2d(this.layerCanvas);
			}

		},

		/**
		 * reset function
		 * @ignore
		 * @function
		 */
		reset : function() {
			// clear all allocated objects
			if (this.preRender) {
				this.layerCanvas = null;
				this.layerSurface = null;
			}
			this.renderer = null;
			// clear all allocated objects
			this.layerData = null;
			this.tileset = null;
			this.tilesets = null;

		},

		/**
		 * set the layer renderer
		 * @ignore
		 */
		setRenderer : function(renderer) {
			this.renderer = renderer;
		},

		/**
		 * Create all required arrays
		 * @ignore
		 */
		initArray : function(w, h) {
			// initialize the array
			this.layerData = [];
			for ( var x = 0; x < w; x++) {
				this.layerData[x] = [];
				for ( var y = 0; y < h; y++) {
					this.layerData[x][y] = null;
				}
			}
		},



		/**
		 * Return the TileId of the Tile at the specified position
		 * @name getTileId
		 * @memberOf me.TMXLayer
		 * @public
		 * @function
<<<<<<< HEAD
		 * @param {Integer} x x coordinate in pixel
		 * @param {Integer} y y coordinate in pixel
		 * @return {Int} TileId
=======
		 * @param {Number} x x coordinate in pixel
		 * @param {Number} y y coordinate in pixel
		 * @return {Number} TileId
>>>>>>> f3d2035a
		 */
		getTileId : function(x, y) {
			var tile = this.getTile(x,y);
			return tile ? tile.tileId : null;
		},

		/**
		 * Return the Tile object at the specified position
		 * @name getTile
		 * @memberOf me.TMXLayer
		 * @public
		 * @function
<<<<<<< HEAD
		 * @param {Integer} x x coordinate in pixel
		 * @param {Integer} y y coordinate in pixel
=======
		 * @param {Number} x x coordinate in pixel
		 * @param {Number} y y coordinate in pixel
>>>>>>> f3d2035a
		 * @return {me.Tile} Tile Object
		 */
		getTile : function(x, y) {
			return this.layerData[~~(x / this.tilewidth)][~~(y / this.tileheight)];
		},

		/**
		 * Create a new Tile at the specified position
		 * @name setTile
		 * @memberOf me.TMXLayer
		 * @public
		 * @function
<<<<<<< HEAD
		 * @param {Integer} x x coordinate in tile
		 * @param {Integer} y y coordinate in tile
		 * @param {Integer} tileId tileId
=======
		 * @param {Number} x x coordinate in tile
		 * @param {Number} y y coordinate in tile
		 * @param {Number} tileId tileId
>>>>>>> f3d2035a
		 * @return {me.Tile} the corresponding newly created tile object
		 */
		setTile : function(x, y, tileId) {
			var tile = new me.Tile(x, y, this.tilewidth, this.tileheight, tileId);
			if (!this.tileset.contains(tile.tileId)) {
				tile.tileset = this.tileset = this.tilesets.getTilesetByGid(tile.tileId);
			} else {
				tile.tileset = this.tileset;
			}
			this.layerData[x][y] = tile;
			return tile;
		},

		/**
		 * clear the tile at the specified position
		 * @name clearTile
		 * @memberOf me.TMXLayer
		 * @public
		 * @function
<<<<<<< HEAD
		 * @param {Integer} x x position
		 * @param {Integer} y y position
=======
		 * @param {Number} x x position
		 * @param {Number} y y position
>>>>>>> f3d2035a
		 */
		clearTile : function(x, y) {
			// clearing tile
			this.layerData[x][y] = null;
			// erase the corresponding area in the canvas
			if (this.visible && this.preRender) {
				this.layerSurface.clearRect(x * this.tilewidth,	y * this.tileheight, this.tilewidth, this.tileheight);
			}
		},


		/**
		 * check for collision
		 * obj - obj
		 * pv   - projection vector
		 * res : result collision object
		 * @ignore
		 */
		checkCollision : function(obj, pv) {

			var x = (pv.x < 0) ? ~~(obj.left + pv.x) : Math.ceil(obj.right  - 1 + pv.x);
			var y = (pv.y < 0) ? ~~(obj.top  + pv.y) : Math.ceil(obj.bottom - 1 + pv.y);
			//to return tile collision detection
			var res = {
				x : 0, // !=0 if collision on x axis
				xtile : undefined,
				xprop : {},
				y : 0, // !=0 if collision on y axis
				ytile : undefined,
				yprop : {}
			};

			//var tile;
			if (x <= 0 || x >= this.width) {
				res.x = pv.x;
			} else if (pv.x !== 0 ) {
				// x, bottom corner
				res.xtile = this.getTile(x, Math.ceil(obj.bottom - 1));
				if (res.xtile && this.tileset.isTileCollidable(res.xtile.tileId)) {
					res.x = pv.x; // reuse pv.x to get a
					res.xprop = this.tileset.getTileProperties(res.xtile.tileId);
				} else {
					// x, top corner
					res.xtile = this.getTile(x, ~~obj.top);
					if (res.xtile && this.tileset.isTileCollidable(res.xtile.tileId)) {
						res.x = pv.x;
						res.xprop = this.tileset.getTileProperties(res.xtile.tileId);
					}
				}
			}

			// check for y movement
			// left, y corner
			res.ytile = this.getTile((pv.x < 0) ? ~~obj.left : Math.ceil(obj.right - 1), y);
			if (res.ytile && this.tileset.isTileCollidable(res.ytile.tileId)) {
				res.y = pv.y || 1;
				res.yprop = this.tileset.getTileProperties(res.ytile.tileId);
			} else { // right, y corner
				res.ytile = this.getTile((pv.x < 0) ? Math.ceil(obj.right - 1) : ~~obj.left, y);
				if (res.ytile && this.tileset.isTileCollidable(res.ytile.tileId)) {
					res.y = pv.y || 1;
					res.yprop = this.tileset.getTileProperties(res.ytile.tileId);
				}
			}
			// return the collide object
			return res;
		},

		/**
		 * a dummy update function
		 * @ignore
		 */
		update : function() {
			return false;
		},

		/**
		 * draw a tileset layer
		 * @ignore
		 */
		draw : function(context, rect) {

			// use the offscreen canvas
			if (this.preRender) {

				var width = Math.min(rect.width, this.width);
				var height = Math.min(rect.height, this.height);

				this.layerSurface.globalAlpha = context.globalAlpha * this.getOpacity();

				// draw using the cached canvas
				context.drawImage(this.layerCanvas,
								  rect.pos.x, //sx
								  rect.pos.y, //sy
								  width, height,    //sw, sh
								  rect.pos.x, //dx
								  rect.pos.y, //dy
								  width, height);   //dw, dh
			}
			// dynamically render the layer
			else {
				// set the layer alpha value
				var _alpha = context.globalAlpha;
				context.globalAlpha *= this.getOpacity();

				// draw the layer
				this.renderer.drawTileLayer(context, this, rect);

				// restore context to initial state
				context.globalAlpha = _alpha;
			}
		}
	});

	/*---------------------------------------------------------*/
	// END END END
	/*---------------------------------------------------------*/
})(window);<|MERGE_RESOLUTION|>--- conflicted
+++ resolved
@@ -73,13 +73,8 @@
 	 * @memberOf me
 	 * @constructor
 	 * @param {String} name        layer name
-<<<<<<< HEAD
-	 * @param {int}    width       layer width in pixels
-	 * @param {int}    height      layer height in pixels
-=======
 	 * @param {Number} width       layer width in pixels
 	 * @param {Number} height      layer height in pixels
->>>>>>> f3d2035a
 	 * @param {String} image       image name (as defined in the asset list)
 	 * @param {Number} z           z position
 	 * @param {me.Vector2d}  [ratio=1.0]   scrolling ratio to be applied
@@ -567,15 +562,9 @@
 		 * @memberOf me.TMXLayer
 		 * @public
 		 * @function
-<<<<<<< HEAD
-		 * @param {Integer} x x coordinate in pixel
-		 * @param {Integer} y y coordinate in pixel
-		 * @return {Int} TileId
-=======
 		 * @param {Number} x x coordinate in pixel
 		 * @param {Number} y y coordinate in pixel
 		 * @return {Number} TileId
->>>>>>> f3d2035a
 		 */
 		getTileId : function(x, y) {
 			var tile = this.getTile(x,y);
@@ -588,13 +577,8 @@
 		 * @memberOf me.TMXLayer
 		 * @public
 		 * @function
-<<<<<<< HEAD
-		 * @param {Integer} x x coordinate in pixel
-		 * @param {Integer} y y coordinate in pixel
-=======
 		 * @param {Number} x x coordinate in pixel
 		 * @param {Number} y y coordinate in pixel
->>>>>>> f3d2035a
 		 * @return {me.Tile} Tile Object
 		 */
 		getTile : function(x, y) {
@@ -607,15 +591,9 @@
 		 * @memberOf me.TMXLayer
 		 * @public
 		 * @function
-<<<<<<< HEAD
-		 * @param {Integer} x x coordinate in tile
-		 * @param {Integer} y y coordinate in tile
-		 * @param {Integer} tileId tileId
-=======
 		 * @param {Number} x x coordinate in tile
 		 * @param {Number} y y coordinate in tile
 		 * @param {Number} tileId tileId
->>>>>>> f3d2035a
 		 * @return {me.Tile} the corresponding newly created tile object
 		 */
 		setTile : function(x, y, tileId) {
@@ -635,13 +613,8 @@
 		 * @memberOf me.TMXLayer
 		 * @public
 		 * @function
-<<<<<<< HEAD
-		 * @param {Integer} x x position
-		 * @param {Integer} y y position
-=======
 		 * @param {Number} x x position
 		 * @param {Number} y y position
->>>>>>> f3d2035a
 		 */
 		clearTile : function(x, y) {
 			// clearing tile
