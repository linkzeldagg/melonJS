--- conflicted
+++ resolved
@@ -66,22 +66,13 @@
         init : function (x, y) {
             this._super(me.Renderable, "init", [x, y, 100, 85]);
 
-<<<<<<< HEAD
-            this.iconCanvas = me.video.createCanvas(this.width, this.height, false);
-
-            var context = me.video.renderer.getContext2d(this.iconCanvas);
-
-            //context.translate(this.pos.x - this.width, this.pos.y);
-=======
             this.iconCanvas = me.video.createCanvas(
                 me.utils.nextPowerOfTwo(this.width),
                 me.utils.nextPowerOfTwo(this.height),
             false);
 
-
             var context = me.video.renderer.getContext2d(this.iconCanvas);
 
->>>>>>> 87878b65
             context.beginPath();
             context.moveTo(0.7, 48.9);
             context.bezierCurveTo(10.8, 68.9, 38.4, 75.8, 62.2, 64.5);
@@ -184,18 +175,12 @@
             );
 
             me.game.world.addChild(progressBar, 1);
-<<<<<<< HEAD
 
             // melonJS text & logo
             var icon = new IconLogo(
                 me.video.renderer.getWidth() / 2,
                 (me.video.renderer.getHeight() / 2) - (progressBar.height) - 35
-=======
-            // melonJS text & logo
-            var icon = new IconLogo(
-                (me.video.renderer.getWidth() - 100) / 2,
-                (me.video.renderer.getHeight() / 2) - (progressBar.barHeight / 2) - 90
->>>>>>> 87878b65
+
             );
             me.game.world.addChild(icon, 1);
             me.game.world.addChild(new TextLogo(me.video.renderer.getWidth() / 2, me.video.renderer.getHeight() / 2), 1);
