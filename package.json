--- conflicted
+++ resolved
@@ -1,11 +1,6 @@
 {
-<<<<<<< HEAD
-  "name": "melonJS",
+  "name": "melonjs",
   "version": "5.0.0",
-=======
-  "name": "melonjs",
-  "version": "4.1.1",
->>>>>>> 36d3ca01
   "description": "MelonJS Game Engine",
   "homepage": "http://www.melonjs.org/",
   "repository": {
