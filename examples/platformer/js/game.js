/**
 * main
 */
var game = {

<<<<<<< HEAD
	/**
	 * object where to store game global data
	 */
	data : {
		// score
		score : 0
	},

	/**
	 *
	 * Initialize the application
	 */
	onload: function() {

		// init the video
		if (!me.video.init('screen', me.video.CANVAS, 800, 600, true, 'auto')) {
			alert("Sorry but your browser does not support html 5 canvas. Please try with another one!");
			return;
		}

		// add "#debug" to the URL to enable the debug Panel
		if (document.location.hash === "#debug") {
			window.onReady(function () {
				me.plugin.register.defer(this, debugPanel, "debug", me.input.KEY.V);
			});
		}

		// initialize the "sound engine"
		me.audio.init("mp3,ogg");

		// set all ressources to be loaded
		me.loader.onload = this.loaded.bind(this);

		// set all ressources to be loaded
		me.loader.preload(game.resources);

		// load everything & display a loading screen
		me.state.change(me.state.LOADING);
	},


	/**
	 * callback when everything is loaded
	 */
	loaded: function ()	{

		// set the "Play/Ingame" Screen Object
		me.state.set(me.state.PLAY, new game.PlayScreen());

		// set the fade transition effect
		me.state.transition("fade","#FFFFFF", 250);

		// register our objects entity in the object pool
		me.pool.register("mainPlayer", game.PlayerEntity);
		me.pool.register("SlimeEntity", game.SlimeEnemyEntity);
		me.pool.register("FlyEntity", game.FlyEnemyEntity);
		me.pool.register("CoinEntity", game.CoinEntity);

		// load the texture atlas file
		// this will be used by object entities later
		game.texture = new me.TextureAtlas(me.loader.getJSON("texture"), me.loader.getImage("texture"));

		// add some keyboard shortcuts
		me.event.subscribe(me.event.KEYDOWN, function (action, keyCode, edge) {

			// change global volume setting
			if (keyCode === me.input.KEY.PLUS) {
				// increase volume
				me.audio.setVolume(me.audio.getVolume()+0.1);
			} else if (keyCode === me.input.KEY.MINUS) {
				// decrease volume
				me.audio.setVolume(me.audio.getVolume()-0.1);
			}

			// toggle fullscreen on/off
			if (keyCode === me.input.KEY.F) {
				if (!me.device.isFullscreen) {
					me.device.requestFullscreen();
				} else {
					me.device.exitFullscreen();
				}
			}
		});

		// switch to PLAY state
		me.state.change(me.state.PLAY);
	}
=======
    /**
     * object where to store game global data
     */
    data : {
        // score
        score : 0
    },

    /**
     *
     * Initialize the application
     */
    onload: function() {

        // init the video
        if (!me.video.init('screen', 800, 600, true, 'auto')) {
            alert("Sorry but your browser does not support html 5 canvas. Please try with another one!");
            return;
        }

        // add "#debug" to the URL to enable the debug Panel
        if (document.location.hash === "#debug") {
            window.onReady(function () {
                me.plugin.register.defer(this, debugPanel, "debug", me.input.KEY.V);
            });
        }

        // initialize the "sound engine"
        me.audio.init("mp3,ogg");

        // set all ressources to be loaded
        me.loader.onload = this.loaded.bind(this);

        // set all ressources to be loaded
        me.loader.preload(game.resources);

        // load everything & display a loading screen
        me.state.change(me.state.LOADING);
    },


    /**
     * callback when everything is loaded
     */
    loaded: function ()    {

        // set the "Play/Ingame" Screen Object
        me.state.set(me.state.PLAY, new game.PlayScreen());

        // set the fade transition effect
        me.state.transition("fade","#FFFFFF", 250);

        // register our objects entity in the object pool
        me.pool.register("mainPlayer", game.PlayerEntity);
        me.pool.register("SlimeEntity", game.SlimeEnemyEntity);
        me.pool.register("FlyEntity", game.FlyEnemyEntity);
        me.pool.register("CoinEntity", game.CoinEntity);

        // load the texture atlas file
        // this will be used by object entities later
        game.texture = new me.TextureAtlas(me.loader.getJSON("texture"), me.loader.getImage("texture"));

        // add some keyboard shortcuts
        me.event.subscribe(me.event.KEYDOWN, function (action, keyCode, edge) {

            // change global volume setting
            if (keyCode === me.input.KEY.PLUS) {
                // increase volume
                me.audio.setVolume(me.audio.getVolume()+0.1);
            } else if (keyCode === me.input.KEY.MINUS) {
                // decrease volume
                me.audio.setVolume(me.audio.getVolume()-0.1);
            }

            // toggle fullscreen on/off
            if (keyCode === me.input.KEY.F) {
                if (!me.device.isFullscreen) {
                    me.device.requestFullscreen();
                } else {
                    me.device.exitFullscreen();
                }
            }
        });

        // switch to PLAY state
        me.state.change(me.state.PLAY);
    }
>>>>>>> 10d61d75
};
<|MERGE_RESOLUTION|>--- conflicted
+++ resolved
@@ -3,95 +3,6 @@
  */
 var game = {
 
-<<<<<<< HEAD
-	/**
-	 * object where to store game global data
-	 */
-	data : {
-		// score
-		score : 0
-	},
-
-	/**
-	 *
-	 * Initialize the application
-	 */
-	onload: function() {
-
-		// init the video
-		if (!me.video.init('screen', me.video.CANVAS, 800, 600, true, 'auto')) {
-			alert("Sorry but your browser does not support html 5 canvas. Please try with another one!");
-			return;
-		}
-
-		// add "#debug" to the URL to enable the debug Panel
-		if (document.location.hash === "#debug") {
-			window.onReady(function () {
-				me.plugin.register.defer(this, debugPanel, "debug", me.input.KEY.V);
-			});
-		}
-
-		// initialize the "sound engine"
-		me.audio.init("mp3,ogg");
-
-		// set all ressources to be loaded
-		me.loader.onload = this.loaded.bind(this);
-
-		// set all ressources to be loaded
-		me.loader.preload(game.resources);
-
-		// load everything & display a loading screen
-		me.state.change(me.state.LOADING);
-	},
-
-
-	/**
-	 * callback when everything is loaded
-	 */
-	loaded: function ()	{
-
-		// set the "Play/Ingame" Screen Object
-		me.state.set(me.state.PLAY, new game.PlayScreen());
-
-		// set the fade transition effect
-		me.state.transition("fade","#FFFFFF", 250);
-
-		// register our objects entity in the object pool
-		me.pool.register("mainPlayer", game.PlayerEntity);
-		me.pool.register("SlimeEntity", game.SlimeEnemyEntity);
-		me.pool.register("FlyEntity", game.FlyEnemyEntity);
-		me.pool.register("CoinEntity", game.CoinEntity);
-
-		// load the texture atlas file
-		// this will be used by object entities later
-		game.texture = new me.TextureAtlas(me.loader.getJSON("texture"), me.loader.getImage("texture"));
-
-		// add some keyboard shortcuts
-		me.event.subscribe(me.event.KEYDOWN, function (action, keyCode, edge) {
-
-			// change global volume setting
-			if (keyCode === me.input.KEY.PLUS) {
-				// increase volume
-				me.audio.setVolume(me.audio.getVolume()+0.1);
-			} else if (keyCode === me.input.KEY.MINUS) {
-				// decrease volume
-				me.audio.setVolume(me.audio.getVolume()-0.1);
-			}
-
-			// toggle fullscreen on/off
-			if (keyCode === me.input.KEY.F) {
-				if (!me.device.isFullscreen) {
-					me.device.requestFullscreen();
-				} else {
-					me.device.exitFullscreen();
-				}
-			}
-		});
-
-		// switch to PLAY state
-		me.state.change(me.state.PLAY);
-	}
-=======
     /**
      * object where to store game global data
      */
@@ -179,5 +90,4 @@
         // switch to PLAY state
         me.state.change(me.state.PLAY);
     }
->>>>>>> 10d61d75
 };
