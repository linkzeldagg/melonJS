
var game = {

    /**
     * Initialize the application
     */
     onload: function() {
        
        // Initialize the video.
        if (!me.video.init(640, 480, {wrapper : "screen", scale : 'auto'})) {
            alert("Your browser does not support HTML5 canvas.");
            return;
        }
        
        // set all ressources to be loaded
        me.loader.onload = this.loaded.bind(this);
        
        // set all ressources to be loaded
        me.loader.preload([{name: "atascii", type:"image",    src: "atascii_8px.png"}]);
        
        // load everything & display a loading screen
        me.state.change(me.state.LOADING);
    },
    
    /**
     * callback when everything is loaded
     */
    loaded: function () {
        // set the "Play/Ingame" Screen Object
        me.state.set(me.state.PLAY, new (
             me.ScreenObject.extend({
                // on reset event function
                onResetEvent : function() {
                    // black background
                    me.game.world.addChild(new me.ColorLayer("background", "#202020", 0));
                    // the font stuff
                    me.game.world.addChild(new FontTest(), 1);
                }
            })
        ));
        // switch to PLAY state
        me.state.change(me.state.PLAY);
    }
    
}; // game


// the font test renderables object
var FontTest = me.Renderable.extend ({

    // constructor
    init: function() {
        this._super(me.Renderable, 'init', [0, 0, me.video.renderer.getWidth(), me.video.renderer.getHeight()]);

        // a default white color object
        this.color = me.pool.pull("me.Color", 255, 255, 255);

        // define a tween to cycle the font color
        this.tween = new me.Tween(this.color)
            .to({
                g : 0, 
                b : 0
            }, 2000)
            .repeat( Infinity )
            .yoyo(true)
            .start();

        // arial font 
        this.font = new me.Font('Arial', 8, this.color);
        // bitmap font
        this.bFont = new me.BitmapFont("atascii", {x:8});
    },
 
    // draw function
    draw : function(renderer) { 
        var y_pos = 0;
        
        // font size test
        this.font.textAlign = "left";
        this.font.lineWidth = "2";
        this.font.setOpacity (0.5);
        var context = renderer.getContext();
        for (var i = 8; i < 48; i += 8) {
            this.font.setFont('Arial', i, this.color);
            this.font.draw(context, "Arial Text " + i + "px !" , 5 , y_pos );
            y_pos+=this.font.measureText(context, "DUMMY").height;
        }
        // one more with drawStroke this time
        this.font.setFont('Arial', 48, this.color);
        this.font.strokeStyle.parseCSS("red");
        this.font.lineWidth = 3;
        this.font.drawStroke(context, "Arial Text " + i + "px !" , 5 , y_pos );

        // bFont size test        
        y_pos = 0;
        this.bFont.textAlign = "right";
        for (var i = 1;i<5;i++) {
            this.bFont.setOpacity (0.2 * i);
            this.bFont.resize(i);
            this.bFont.draw(renderer, "BITMAP TEST" , me.video.renderer.getWidth() , y_pos );
            y_pos+=this.bFont.measureText(context, "DUMMY").height;
            
        }
<<<<<<< HEAD
        this.bFont.setOpacity (1);

=======

        this.font.setOpacity(1);
        this.bFont.setOpacity(1);
        
>>>>>>> 9c82729e
        // font baseline test
        this.font.setFont('Arial', 16, this.color);
        var baseline = 200;

        // Draw the baseline
        context.beginPath();
        context.moveTo(0, baseline + 0.5);
        context.lineTo(me.video.renderer.getWidth(), baseline + 0.5);
        context.strokeStyle = "red";
        context.stroke();

        var baselines = [
            "bottom", "ideographic", "alphabetic", "middle", "hanging", "top"
        ];

        var x_pos = 0;

        // font baseline test
        for (var i = 0;i<baselines.length;i++) {
            var text = baselines[i];
            this.font.textBaseline = baselines[i];
            this.font.draw(context, text, x_pos, baseline);
            x_pos+=this.font.measureText(context, text + "@@@").width;
        }
        
        // restore default baseline
        this.font.textBaseline = "top";
        
        // ---- multiline testing -----
        
        // font text
        var text = "this is a multiline font\n test with melonjs and it\nworks even with a\n specific lineHeight value!";
        this.font.textAlign = "center";
        this.font.lineHeight = 1.1;
        this.font.draw(context, text, 90, 210);
        this.font.lineHeight = 1.1;

        var text = "this is another font test \nwith right alignment\nand it still works!";
        this.font.textAlign = "right";        
        this.font.draw(context, text, 200, 300);
        
        // bFont  test        
        this.bFont.textAlign = "center";
        var text = "THIS IS A MULTILINE\n BITMAP FONT WITH MELONJS\nAND IT WORKS";
        this.bFont.resize(2);
        this.bFont.draw(renderer, text + "\n" + text, 400, 230);
        
        // bFont  test        
        this.bFont.textAlign = "right";
        var text = "ANOTHER FANCY MULTILINE\n BITMAP FONT WITH MELONJS\nAND IT STILL WORKS";
        this.bFont.lineHeight = 1.2;
        this.bFont.resize(3);
        this.bFont.draw(renderer, text, 640, 400);
        this.bFont.lineHeight = 1.0;
        
        // baseline test with bitmap font
        var x_pos = 0;
        this.bFont.textAlign = "left";
        this.bFont.resize(1);
        var baseline = 375;

        // Draw the baseline
        context.beginPath();
        context.moveTo(0, baseline + 0.5);
        context.lineTo(me.video.renderer.getWidth(), baseline + 0.5);
        context.strokeStyle = "red";
        context.stroke();
        
        // font baseline test
        for (var i = 0; i < baselines.length; i++) {
            var text = baselines[i].toUpperCase();
            this.bFont.textBaseline = baselines[i];
            this.bFont.draw(renderer, text, x_pos, baseline);
            x_pos+=this.bFont.measureText(context, text + "@@@").width + 8;
        }
        
        // restore default alignement/baseline
        this.font.textAlign = "left";
        this.font.textBaseline = "top";
        this.bFont.textAlign = "left";
        this.bFont.textBaseline = "top";    
    },

    onDeactivateEvent: function() {
        me.pool.push(this.color);
    }
});<|MERGE_RESOLUTION|>--- conflicted
+++ resolved
@@ -101,15 +101,10 @@
             y_pos+=this.bFont.measureText(context, "DUMMY").height;
             
         }
-<<<<<<< HEAD
-        this.bFont.setOpacity (1);
-
-=======
 
         this.font.setOpacity(1);
         this.bFont.setOpacity(1);
         
->>>>>>> 9c82729e
         // font baseline test
         this.font.setFont('Arial', 16, this.color);
         var baseline = 200;
